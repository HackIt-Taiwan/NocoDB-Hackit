process.env.NC_BINARY_BUILD = 'true';
(async () => {
  try {
    const app = require('express')();
<<<<<<< HEAD
    const { Noco } = require("nocodb");
    const cors = require('cors')
    const httpServer = app.listen(process.env.PORT || 8080);
    app.use(cors())
=======
    const {Noco} = require("nocodb");
    const port = process.env.PORT || 8080;
    const httpServer = app.listen(port);
>>>>>>> 36c18b65
    app.use(await Noco.init({}, httpServer, app));
    console.log(`Visit : localhost:${port}/dashboard`)
  } catch(e) {
    console.log(e)
  }
})()<|MERGE_RESOLUTION|>--- conflicted
+++ resolved
@@ -2,16 +2,11 @@
 (async () => {
   try {
     const app = require('express')();
-<<<<<<< HEAD
     const { Noco } = require("nocodb");
     const cors = require('cors')
-    const httpServer = app.listen(process.env.PORT || 8080);
-    app.use(cors())
-=======
-    const {Noco} = require("nocodb");
     const port = process.env.PORT || 8080;
     const httpServer = app.listen(port);
->>>>>>> 36c18b65
+    app.use(cors())
     app.use(await Noco.init({}, httpServer, app));
     console.log(`Visit : localhost:${port}/dashboard`)
   } catch(e) {
