--- conflicted
+++ resolved
@@ -27,13 +27,9 @@
   "author": "",
   "license": "ISC",
   "dependencies": {
-<<<<<<< HEAD
-    "cors": "^2.8.5",
-    "express": "^4.17.1",
-    "nocodb": "0.97.0"
-=======
     "@nestjs/common": "^10.3.8",
     "@nestjs/core": "^10.3.8",
+    "cors": "^2.8.5",
     "express": "^4.18.3",
     "nocodb": "0.204.9"
   },
@@ -42,6 +38,5 @@
   },
   "devDependencies": {
     "@mapbox/node-pre-gyp": "^1.0.11"
->>>>>>> 36c18b65
   }
 }