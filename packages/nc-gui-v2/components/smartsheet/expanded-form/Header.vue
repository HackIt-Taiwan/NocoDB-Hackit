<script lang="ts" setup>
import {
  computed,
  useExpandedFormStoreOrThrow,
  useSmartsheetRowStoreOrThrow,
  useSmartsheetStoreOrThrow,
  useUIPermission,
} from '#imports'
import MdiDoorOpen from '~icons/mdi/door-open'
import MdiDoorClosed from '~icons/mdi/door-closed'

const emit = defineEmits(['cancel'])

const { meta } = useSmartsheetStoreOrThrow()

const { commentsDrawer, primaryValue, save: _save } = useExpandedFormStoreOrThrow()

const { isNew, syncLTARRefs } = useSmartsheetRowStoreOrThrow()

const { isUIAllowed } = useUIPermission()

const save = async () => {
  if (isNew.value) {
    const data = await _save()
    await syncLTARRefs(data)
  } else {
    await _save()
  }
}

const drawerToggleIcon = computed(() => (commentsDrawer.value ? MdiDoorOpen : MdiDoorClosed))

// todo: accept as a prop / inject
const iconColor = '#1890ff'
</script>

<template>
  <div class="flex p-2 align-center gap-2 p-4">
    <h5 class="text-lg font-weight-medium flex align-center gap-1 mb-0">
      <mdi-table-arrow-right :style="{ color: iconColor }" />

      <template v-if="meta">
        {{ meta.title }}
      </template>
      <template v-else>
        {{ table }}
      </template>
      <template v-if="primaryValue">: {{ primaryValue }}</template>
    </h5>
    <div class="flex-grow" />
    <mdi-reload class="cursor-pointer select-none" />
<<<<<<< HEAD
    <component
      :is="drawerToggleIcon"
      v-if="isUIAllowed('rowComments')"
      class="cursor-pointer select-none"
      @click="commentsDrawer = !commentsDrawer"
    />
=======
    <component :is="drawerToggleIcon" class="cursor-pointer select-none" @click="commentsDrawer = !commentsDrawer" />
>>>>>>> 2f658b71
    <a-button class="!text" @click="emit('cancel')">
      <!-- Cancel -->
      {{ $t('general.cancel') }}
    </a-button>
    <a-button :disabled="!isUIAllowed('tableRowUpdate')" type="primary" @click="save">
      <!-- Save Row -->
      {{ $t('activity.saveRow') }}
    </a-button>
  </div>
</template>

<style scoped></style><|MERGE_RESOLUTION|>--- conflicted
+++ resolved
@@ -49,16 +49,12 @@
     </h5>
     <div class="flex-grow" />
     <mdi-reload class="cursor-pointer select-none" />
-<<<<<<< HEAD
     <component
       :is="drawerToggleIcon"
       v-if="isUIAllowed('rowComments')"
       class="cursor-pointer select-none"
       @click="commentsDrawer = !commentsDrawer"
-    />
-=======
-    <component :is="drawerToggleIcon" class="cursor-pointer select-none" @click="commentsDrawer = !commentsDrawer" />
->>>>>>> 2f658b71
+    />>
     <a-button class="!text" @click="emit('cancel')">
       <!-- Cancel -->
       {{ $t('general.cancel') }}
