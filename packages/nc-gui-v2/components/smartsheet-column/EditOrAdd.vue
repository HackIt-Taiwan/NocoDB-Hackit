--- conflicted
+++ resolved
@@ -168,21 +168,7 @@
             <!-- Cancel -->
             {{ $t('general.cancel') }}
           </a-button>
-<<<<<<< HEAD
-          <a-button
-            html-type="submit"
-            type="primary"
-            size="small"
-            @click="
-              () => {
-                addOrUpdate(reloadMetaAndData)
-                advancedOptions.value = false
-              }
-            "
-          >
-=======
           <a-button html-type="submit" type="primary" size="small" @click="onSubmit">
->>>>>>> 00b7b82e
             <!-- Save -->
             {{ $t('general.save') }}
           </a-button>
