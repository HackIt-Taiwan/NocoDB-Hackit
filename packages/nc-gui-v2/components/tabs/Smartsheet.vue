--- conflicted
+++ resolved
@@ -2,7 +2,6 @@
 import type { ColumnType, TableType } from 'nocodb-sdk'
 import type { Ref } from 'vue'
 import SmartsheetGrid from '../smartsheet/Grid.vue'
-<<<<<<< HEAD
 import {
   ActiveViewInj,
   FieldsInj,
@@ -18,19 +17,7 @@
   watch,
   watchEffect,
 } from '#imports'
-=======
-import { computed, inject, provide, useMetas, useProvideSmartsheetStore, watch, watchEffect } from '#imports'
-import {
-  ActiveViewInj,
-  FieldsInj,
-  IsFormInj,
-  IsLockedInj,
-  MetaInj,
-  ReloadViewDataHookInj,
-  RightSidebarInj,
-  TabMetaInj,
-} from '~/context'
->>>>>>> 6248ab1a
+
 import type { TabItem } from '~/composables'
 
 const { getMeta, metas } = useMetas()
@@ -56,6 +43,9 @@
 
 const { isGallery, isGrid, isForm } = useProvideSmartsheetStore(activeView as Ref<TableType>, meta)
 
+// provide the sidebar injection state
+provideSidebar({ storageKey: 'nc-right-sidebar' })
+
 // todo: move to store
 provide(MetaInj, meta)
 provide(TabMetaInj, tabMeta)
@@ -63,16 +53,7 @@
 provide(IsLockedInj, false)
 provide(ReloadViewDataHookInj, reloadEventHook)
 provide(FieldsInj, fields)
-<<<<<<< HEAD
-
-// provide the sidebar injection state
-provideSidebar({ storageKey: 'nc-right-sidebar' })
-
-const { isGallery, isGrid, isForm } = useProvideSmartsheetStore(activeView as Ref<TableType>, meta)
-=======
-provide(RightSidebarInj, ref(false))
 provide(IsFormInj, isForm)
->>>>>>> 6248ab1a
 
 watch(tabMeta, async (newTabMeta, oldTabMeta) => {
   if (newTabMeta !== oldTabMeta && newTabMeta?.id) await getMeta(newTabMeta.id)
