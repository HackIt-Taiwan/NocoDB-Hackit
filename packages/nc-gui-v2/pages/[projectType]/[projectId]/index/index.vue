<script setup lang="ts">
import type { TabItem } from '~/composables'
<<<<<<< HEAD
import { TabMetaInj, provide, ref, useDialog, useNuxtApp, useProject, useTabs, useUIPermission } from '#imports'
import DlgTableCreate from '~/components/dlg/TableCreate.vue'
import DlgAirtableImport from '~/components/dlg/AirtableImport.vue'
import DlgQuickImport from '~/components/dlg/QuickImport.vue'
import { TabType } from '~/composables'
=======
import { TabMetaInj, provide, useSidebar, useTabs } from '#imports'
import { TabType, useGlobal } from '~/composables'
>>>>>>> 36c0d981
import MdiAirTableIcon from '~icons/mdi/table-large'
import MdiView from '~icons/mdi/eye-circle-outline'
import MdiAccountGroup from '~icons/mdi/account-group'

const { tabs, activeTabIndex, activeTab, closeTab } = useTabs()

const { isLoading } = useGlobal()

const { isSharedBase } = useProject

provide(TabMetaInj, activeTab)

const icon = (tab: TabItem) => {
  switch (tab.type) {
    case TabType.TABLE:
      return MdiAirTableIcon
    case TabType.VIEW:
      return MdiView
    case TabType.AUTH:
      return MdiAccountGroup
  }
}

const { isOpen, toggle } = useSidebar()
</script>

<template>
  <div class="h-full w-full nc-container">
    <div class="h-full w-full flex flex-col">
      <div class="flex items-end !min-h-[50px] bg-primary/100">
        <div v-if="!isOpen" class="nc-sidebar-left-toggle-icon hover:after:bg-primary/75 group nc-sidebar-add-row py-2 px-3">
          <MdiMenu
            class="cursor-pointer transform transition-transform duration-500 text-white"
            :class="{ 'rotate-180': !isOpen }"
            @click="toggle(!isOpen)"
          />
        </div>

        <a-tabs v-model:activeKey="activeTabIndex" class="nc-root-tabs" type="editable-card" @edit="closeTab(activeTabIndex)">
          <a-tab-pane v-for="(tab, i) in tabs" :key="i">
            <template #tab>
              <div class="flex align-center gap-2">
                <component :is="icon(tab)" class="text-sm" />

                {{ tab.title }}
              </div>
            </template>
          </a-tab-pane>
<<<<<<< HEAD

          <template #leftExtra>
            <a-dropdown v-if="isUIAllowed('addOrImport') && !isSharedBase" :trigger="['click']">
              <div
                class="cursor-pointer color-transition group hover:text-primary text-sm flex items-center gap-2 py-[9.5px] px-[20px]"
              >
                <MdiPlusBoxOutline class="group-hover:text-pink-500" />
                Add / Import
              </div>

              <template #overlay>
                <a-menu class="nc-add-project-menu !py-0 ml-6 rounded text-sm">
                  <a-menu-item v-if="isUIAllowed('addTable')" key="add-new-table" @click="openTableCreateDialog">
                    <div class="color-transition nc-project-menu-item after:(!rounded-t) group">
                      <MdiTable class="group-hover:text-pink-500" />
                      <!-- Add new table -->
                      {{ $t('tooltip.addTable') }}
                    </div>
                  </a-menu-item>

                  <a-menu-item-group title="QUICK IMPORT FROM" class="!px-0 !mx-0">
                    <a-menu-item
                      v-if="isUIAllowed('airtableImport')"
                      key="quick-import-airtable"
                      @click="openAirtableImportDialog"
                    >
                      <div class="color-transition nc-project-menu-item group">
                        <MdiTableLarge class="group-hover:text-pink-500" />
                        <!-- TODO: i18n -->
                        Airtable
                      </div>
                    </a-menu-item>

                    <a-menu-item v-if="isUIAllowed('csvImport')" key="quick-import-csv" @click="openQuickImportDialog('csv')">
                      <div class="color-transition nc-project-menu-item group">
                        <MdiFileDocumentOutline class="group-hover:text-pink-500" />
                        <!-- TODO: i18n -->
                        CSV file
                      </div>
                    </a-menu-item>

                    <a-menu-item v-if="isUIAllowed('jsonImport')" key="quick-import-json" @click="openQuickImportDialog('json')">
                      <div class="color-transition nc-project-menu-item group">
                        <MdiCodeJson class="group-hover:text-pink-500" />
                        <!-- TODO: i18n -->
                        JSON file
                      </div>
                    </a-menu-item>

                    <a-menu-item
                      v-if="isUIAllowed('excelImport')"
                      key="quick-import-excel"
                      @click="openQuickImportDialog('excel')"
                    >
                      <div class="color-transition nc-project-menu-item group">
                        <MdiFileExcel class="group-hover:text-pink-500" />
                        <!-- TODO: i18n -->
                        Microsoft Excel
                      </div>
                    </a-menu-item>
                  </a-menu-item-group>

                  <a-menu-divider class="my-0" />

                  <a-menu-item v-if="isUIAllowed('importRequest')" key="add-new-table" class="py-1 rounded-b">
                    <a
                      v-t="['e:datasource:import-request']"
                      href="https://github.com/nocodb/nocodb/issues/2052"
                      target="_blank"
                      class="prose-sm hover:(!text-primary !opacity-100) color-transition nc-project-menu-item group after:(!rounded-b)"
                    >
                      <MdiOpenInNew class="group-hover:text-pink-500" />
                      <!-- TODO: i18n -->
                      Request a data source you need?
                    </a>
                  </a-menu-item>
                </a-menu>
              </template>
            </a-dropdown>
          </template>
=======
>>>>>>> 36c0d981
        </a-tabs>
        <span class="flex-1" />
        <div class="flex justify-center align-self-center mr-2 min-w-[115px]">
          <div v-show="isLoading" class="flex items-center gap-2 ml-3 text-white">
            {{ $t('general.loading') }}

            <MdiReload :class="{ 'animate-infinite animate-spin': isLoading }" />
          </div>
        </div>
      </div>

      <div class="w-full min-h-[300px] flex-auto">
        <NuxtPage />
      </div>
    </div>
  </div>
</template>

<style scoped lang="scss">
.nc-container {
  height: 100vh;
  flex: 1 1 100%;
}

:deep(.nc-root-tabs) {
  & > .ant-tabs-nav {
    @apply !mb-0 before:(!border-b-0);
    .ant-tabs-extra-content {
      @apply !bg-white/0;
    }

    .ant-tabs-nav-add {
      @apply !hidden;
    }
    .ant-tabs-nav-more {
      @apply text-white;
    }

    & > .ant-tabs-nav-wrap > .ant-tabs-nav-list {
      & > .ant-tabs-tab-active {
        @apply font-weight-medium;
      }

      & > .ant-tabs-tab {
        @apply border-0;
      }

      & > .ant-tabs-tab:not(.ant-tabs-tab-active) {
        //@apply bg-gray-100 text-gray-500;
        @apply bg-white/10 text-white/90;
        .ant-tabs-tab-remove {
          @apply !text-white;
        }
      }
    }
  }
}

.nc-add-project-menu {
  :deep(.ant-dropdown-menu-item-group-list) {
    @apply !mx-0;
  }

  :deep(.ant-dropdown-menu-item-group-title) {
    @apply border-b-1;
  }

  :deep(.ant-dropdown-menu-item-group-list) {
    @apply m-0;
  }

  :deep(.ant-dropdown-menu-item) {
    @apply !py-0 active:(ring ring-pink-500);
  }
}

:deep(.ant-menu-item-selected) {
  @apply text-inherit !bg-inherit;
}

:deep(.ant-menu-horizontal),
:deep(.ant-menu-item::after),
:deep(.ant-menu-submenu::after) {
  @apply !border-none;
}
</style><|MERGE_RESOLUTION|>--- conflicted
+++ resolved
@@ -1,15 +1,7 @@
 <script setup lang="ts">
 import type { TabItem } from '~/composables'
-<<<<<<< HEAD
-import { TabMetaInj, provide, ref, useDialog, useNuxtApp, useProject, useTabs, useUIPermission } from '#imports'
-import DlgTableCreate from '~/components/dlg/TableCreate.vue'
-import DlgAirtableImport from '~/components/dlg/AirtableImport.vue'
-import DlgQuickImport from '~/components/dlg/QuickImport.vue'
-import { TabType } from '~/composables'
-=======
 import { TabMetaInj, provide, useSidebar, useTabs } from '#imports'
 import { TabType, useGlobal } from '~/composables'
->>>>>>> 36c0d981
 import MdiAirTableIcon from '~icons/mdi/table-large'
 import MdiView from '~icons/mdi/eye-circle-outline'
 import MdiAccountGroup from '~icons/mdi/account-group'
@@ -17,8 +9,6 @@
 const { tabs, activeTabIndex, activeTab, closeTab } = useTabs()
 
 const { isLoading } = useGlobal()
-
-const { isSharedBase } = useProject
 
 provide(TabMetaInj, activeTab)
 
@@ -58,89 +48,6 @@
               </div>
             </template>
           </a-tab-pane>
-<<<<<<< HEAD
-
-          <template #leftExtra>
-            <a-dropdown v-if="isUIAllowed('addOrImport') && !isSharedBase" :trigger="['click']">
-              <div
-                class="cursor-pointer color-transition group hover:text-primary text-sm flex items-center gap-2 py-[9.5px] px-[20px]"
-              >
-                <MdiPlusBoxOutline class="group-hover:text-pink-500" />
-                Add / Import
-              </div>
-
-              <template #overlay>
-                <a-menu class="nc-add-project-menu !py-0 ml-6 rounded text-sm">
-                  <a-menu-item v-if="isUIAllowed('addTable')" key="add-new-table" @click="openTableCreateDialog">
-                    <div class="color-transition nc-project-menu-item after:(!rounded-t) group">
-                      <MdiTable class="group-hover:text-pink-500" />
-                      <!-- Add new table -->
-                      {{ $t('tooltip.addTable') }}
-                    </div>
-                  </a-menu-item>
-
-                  <a-menu-item-group title="QUICK IMPORT FROM" class="!px-0 !mx-0">
-                    <a-menu-item
-                      v-if="isUIAllowed('airtableImport')"
-                      key="quick-import-airtable"
-                      @click="openAirtableImportDialog"
-                    >
-                      <div class="color-transition nc-project-menu-item group">
-                        <MdiTableLarge class="group-hover:text-pink-500" />
-                        <!-- TODO: i18n -->
-                        Airtable
-                      </div>
-                    </a-menu-item>
-
-                    <a-menu-item v-if="isUIAllowed('csvImport')" key="quick-import-csv" @click="openQuickImportDialog('csv')">
-                      <div class="color-transition nc-project-menu-item group">
-                        <MdiFileDocumentOutline class="group-hover:text-pink-500" />
-                        <!-- TODO: i18n -->
-                        CSV file
-                      </div>
-                    </a-menu-item>
-
-                    <a-menu-item v-if="isUIAllowed('jsonImport')" key="quick-import-json" @click="openQuickImportDialog('json')">
-                      <div class="color-transition nc-project-menu-item group">
-                        <MdiCodeJson class="group-hover:text-pink-500" />
-                        <!-- TODO: i18n -->
-                        JSON file
-                      </div>
-                    </a-menu-item>
-
-                    <a-menu-item
-                      v-if="isUIAllowed('excelImport')"
-                      key="quick-import-excel"
-                      @click="openQuickImportDialog('excel')"
-                    >
-                      <div class="color-transition nc-project-menu-item group">
-                        <MdiFileExcel class="group-hover:text-pink-500" />
-                        <!-- TODO: i18n -->
-                        Microsoft Excel
-                      </div>
-                    </a-menu-item>
-                  </a-menu-item-group>
-
-                  <a-menu-divider class="my-0" />
-
-                  <a-menu-item v-if="isUIAllowed('importRequest')" key="add-new-table" class="py-1 rounded-b">
-                    <a
-                      v-t="['e:datasource:import-request']"
-                      href="https://github.com/nocodb/nocodb/issues/2052"
-                      target="_blank"
-                      class="prose-sm hover:(!text-primary !opacity-100) color-transition nc-project-menu-item group after:(!rounded-b)"
-                    >
-                      <MdiOpenInNew class="group-hover:text-pink-500" />
-                      <!-- TODO: i18n -->
-                      Request a data source you need?
-                    </a>
-                  </a-menu-item>
-                </a-menu>
-              </template>
-            </a-dropdown>
-          </template>
-=======
->>>>>>> 36c0d981
         </a-tabs>
         <span class="flex-1" />
         <div class="flex justify-center align-self-center mr-2 min-w-[115px]">
