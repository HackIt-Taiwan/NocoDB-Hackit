--- conflicted
+++ resolved
@@ -544,14 +544,9 @@
   uuid?: any;
   label?: string;
   help?: any;
-<<<<<<< HEAD
   enable_scanner?: boolean;
-  required?: boolean;
-  show?: boolean;
-=======
   required?: BoolType;
   show?: BoolType;
->>>>>>> 6f494d0d
   order?: number;
   created_at?: string;
   updated_at?: string;
