import { OrgUserRoles, ProjectRoles, WorkspaceUserRoles } from './enums';
import { PlanTitles } from './payment';

export const enumColors = {
  light: [
    '#cfdffe',
    '#d0f1fd',
    '#c2f5e8',
    '#ffdaf6',
    '#ffdce5',
    '#fee2d5',
    '#ffeab6',
    '#d1f7c4',
    '#ede2fe',
    '#eeeeee',
  ],
  dark: [
    '#2d7ff999',
    '#18bfff99',
    '#20d9d299',
    '#ff08c299',
    '#f82b6099',
    '#ff6f2c99',
    '#fcb40099',
    '#20c93399',
    '#8b46ff99',
    '#666',
  ],
  get: (theme: 'light' | 'dark', index: number) => {
    index = Math.abs(index) % enumColors[theme].length;
    return enumColors[theme][index];
  },
};

export enum ViewTypes {
  FORM = 1,
  GALLERY = 2,
  GRID = 3,
  KANBAN = 4,
  MAP = 5,
  CALENDAR = 6,
}

export const viewTypeAlias: Record<ViewTypes, string> = {
  [ViewTypes.FORM]: 'form',
  [ViewTypes.GALLERY]: 'gallery',
  [ViewTypes.GRID]: 'grid',
  [ViewTypes.KANBAN]: 'kanban',
  [ViewTypes.MAP]: 'map',
  [ViewTypes.CALENDAR]: 'calendar',
};

export const viewTypeToStringMap: Record<ViewTypes, string> = {
  ...viewTypeAlias,
};

// Generate reverse mapping from the original viewTypeAlias
export const stringToViewTypeMap: Record<string, ViewTypes> = Object.entries(
  viewTypeAlias
).reduce((acc, [key, value]) => {
  acc[value] = Number(key);
  return acc;
}, {});

export enum ProjectTypes {
  DATABASE = 'database',
  DOCUMENTATION = 'documentation',
  COWRITER = 'cowriter',
  DASHBOARD = 'dashboard',
}

export enum RelationTypes {
  HAS_MANY = 'hm',
  BELONGS_TO = 'bt',
  MANY_TO_MANY = 'mm',
  ONE_TO_ONE = 'oo',
}

export const ExpandedFormMode = {
  FIELD: 'field',
  ATTACHMENT: 'attachment',
} as const;

export type ExpandedFormModeType =
  (typeof ExpandedFormMode)[keyof typeof ExpandedFormMode];

export enum ExportTypes {
  EXCEL = 'excel',
  CSV = 'csv',
}

export enum PluginCategory {
  STORAGE = 'Storage',
  EMAIL = 'Email',
}

export enum ModelTypes {
  TABLE = 'table',
  VIEW = 'view',
}

export enum ProjectStatus {
  JOB = 'job',
}

export enum TiptapNodesTypes {
  doc = 'doc',
  sec = 'sec',
  paragraph = 'paragraph',
  text = 'text',
  heading = 'heading',
  bullet = 'bullet',
  ordered = 'ordered',
  task = 'task',
  quote = 'quote',
  divider = 'divider',
  codeBlock = 'codeBlock',
  image = 'image',
  callout = 'callout',
  tipCallout = 'tipCallout',
  table = 'table',
  tableRow = 'tableRow',
  tableCell = 'tableCell',
  embed = 'embed',
  collapsable = 'collapsable',
  collapsableContent = 'collapsable_content',
  collapsableHeader = 'collapsable_header',
  column = 'column',
  columnContent = 'columnContent',
  linkToPage = 'linkToPage',
  attachment = 'attachment',
}

export enum TiptapMarksTypes {
  strike = 'strike',
  bold = 'bold',
  italic = 'italic',
  link = 'link',
  code = 'code',
  underline = 'underline',
}

export enum NcDataErrorCodes {
  NC_ERR_MM_MODEL_NOT_FOUND = 'NC_ERR_MM_MODEL_NOT_FOUND',
}

export enum NcErrorType {
  AUTHENTICATION_REQUIRED = 'AUTHENTICATION_REQUIRED',
  FORBIDDEN = 'FORBIDDEN',
  API_TOKEN_NOT_ALLOWED = 'API_TOKEN_NOT_ALLOWED',
  WORKSPACE_NOT_FOUND = 'WORKSPACE_NOT_FOUND',
  BASE_NOT_FOUND = 'BASE_NOT_FOUND',
  BASE_NOT_FOUNDV3 = 'BASE_NOT_FOUNDV3',
  SOURCE_NOT_FOUND = 'SOURCE_NOT_FOUND',
  TABLE_NOT_FOUND = 'TABLE_NOT_FOUND',
  TABLE_NOT_FOUNDV3 = 'TABLE_NOT_FOUNDV3',
  VIEW_NOT_FOUND = 'VIEW_NOT_FOUND',
  VIEW_NOT_FOUNDV3 = 'VIEW_NOT_FOUNDV3',
  FIELD_NOT_FOUND = 'FIELD_NOT_FOUND',
  FIELD_NOT_FOUNDV3 = 'FIELD_NOT_FOUNDV3',
  RECORD_NOT_FOUND = 'RECORD_NOT_FOUND',
  GENERIC_NOT_FOUND = 'GENERIC_NOT_FOUND',
  HOOK_NOT_FOUND = 'HOOK_NOT_FOUND',
  REQUIRED_FIELD_MISSING = 'REQUIRED_FIELD_MISSING',
  ERROR_DUPLICATE_RECORD = 'ERROR_DUPLICATE_RECORD',
  USER_NOT_FOUND = 'USER_NOT_FOUND',
  INVALID_OFFSET_VALUE = 'INVALID_OFFSET_VALUE',
  INVALID_PAGE_VALUE = 'INVALID_PAGE_VALUE',
  INVALID_LIMIT_VALUE = 'INVALID_LIMIT_VALUE',
  INVALID_FILTER = 'INVALID_FILTER',
  INVALID_FILTERV3 = 'INVALID_FILTERV3',
  INVALID_SHARED_VIEW_PASSWORD = 'INVALID_SHARED_VIEW_PASSWORD',
  INVALID_ATTACHMENT_JSON = 'INVALID_ATTACHMENT_JSON',
  NOT_IMPLEMENTED = 'NOT_IMPLEMENTED',
  INTERNAL_SERVER_ERROR = 'INTERNAL_SERVER_ERROR',
  DATABASE_ERROR = 'DATABASE_ERROR',
  UNKNOWN_ERROR = 'UNKNOWN_ERROR',
  BAD_JSON = 'BAD_JSON',
  INVALID_PK_VALUE = 'INVALID_PK_VALUE',
  COLUMN_ASSOCIATED_WITH_LINK = 'COLUMN_ASSOCIATED_WITH_LINK',
  TABLE_ASSOCIATED_WITH_LINK = 'TABLE_ASSOCIATED_WITH_LINK',
  INTEGRATION_NOT_FOUND = 'INTEGRATION_NOT_FOUND',
  INTEGRATION_LINKED_WITH_BASES = 'INTEGRATION_LINKED_WITH_BASES',
  FORMULA_ERROR = 'FORMULA_ERROR',
  FORMULA_CIRCULAR_REF_ERROR = 'FORMULA_CIRCULAR_REF_ERROR',
  PERMISSION_DENIED = 'PERMISSION_DENIED',
  INVALID_ATTACHMENT_UPLOAD_SCOPE = 'INVALID_ATTACHMENT_UPLOAD_SCOPE',
  CANNOT_CALCULATE_INTERMEDIATE_ORDER = 'CANNOT_CALCULATE_INTERMEDIATE_ORDER',
  REORDER_FAILED = 'REORDER_FAILED',
  PLAN_LIMIT_EXCEEDED = 'PLAN_LIMIT_EXCEEDED',
  SSO_LOGIN_REQUIRED = 'SSO_LOGIN_REQUIRED',
<<<<<<< HEAD
=======
  MAX_INSERT_LIMIT_EXCEEDED = 'MAX_INSERT_LIMIT_EXCEEDED',
  INVALID_VALUE_FOR_FIELD = 'INVALID_VALUE_FOR_FIELD',
>>>>>>> bceb8b53
}

export const NcErrorTypeMap = {
  [NcErrorType.TABLE_NOT_FOUNDV3]: 'TABLE_NOT_FOUND',
  [NcErrorType.BASE_NOT_FOUNDV3]: 'BASE_NOT_FOUND',
  [NcErrorType.VIEW_NOT_FOUNDV3]: 'VIEW_NOT_FOUND',
  [NcErrorType.FIELD_NOT_FOUNDV3]: 'FIELD_NOT_FOUND',
  [NcErrorType.INVALID_FILTERV3]: 'INVALID_FILTER',
}
export const LongTextAiMetaProp = 'ai';

export const NO_SCOPE = 'nc';

export const NON_SEAT_ROLES = [
  WorkspaceUserRoles.NO_ACCESS,
  WorkspaceUserRoles.VIEWER,
  WorkspaceUserRoles.COMMENTER,
  ProjectRoles.NO_ACCESS,
  ProjectRoles.VIEWER,
  ProjectRoles.COMMENTER,
];

type Roles = OrgUserRoles | ProjectRoles | WorkspaceUserRoles;

type RolesObj = Partial<Record<Roles, boolean>>;

type RolesType = RolesObj | string[] | string;

interface PlanLimitExceededDetailsType {
  plan?: PlanTitles;
  limit?: number;
  current?: number;
  higherPlan?: PlanTitles;
}

export { Roles, RolesObj, RolesType, PlanLimitExceededDetailsType };<|MERGE_RESOLUTION|>--- conflicted
+++ resolved
@@ -189,11 +189,8 @@
   REORDER_FAILED = 'REORDER_FAILED',
   PLAN_LIMIT_EXCEEDED = 'PLAN_LIMIT_EXCEEDED',
   SSO_LOGIN_REQUIRED = 'SSO_LOGIN_REQUIRED',
-<<<<<<< HEAD
-=======
   MAX_INSERT_LIMIT_EXCEEDED = 'MAX_INSERT_LIMIT_EXCEEDED',
   INVALID_VALUE_FOR_FIELD = 'INVALID_VALUE_FOR_FIELD',
->>>>>>> bceb8b53
 }
 
 export const NcErrorTypeMap = {
