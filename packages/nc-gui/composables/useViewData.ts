--- conflicted
+++ resolved
@@ -8,12 +8,9 @@
   extractSdkResponseErrorMsg,
   getHTMLEncodedText,
   useApi,
-<<<<<<< HEAD
   useGlobal,
-=======
   useI18n,
   useNuxtApp,
->>>>>>> 2be0c919
   useProject,
   useUIPermission,
 } from '#imports'
