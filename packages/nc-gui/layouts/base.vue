--- conflicted
+++ resolved
@@ -14,13 +14,8 @@
 const sidebar = ref<HTMLDivElement>()
 
 const logout = async () => {
-<<<<<<< HEAD
-  await signOut()
-  await navigateTo('/signin')
-=======
   await signOut(false)
   navigateTo('/signin')
->>>>>>> 4d407c5a
 }
 
 const { hooks } = useNuxtApp()
