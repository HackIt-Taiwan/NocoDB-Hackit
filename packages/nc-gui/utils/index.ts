--- conflicted
+++ resolved
@@ -20,8 +20,5 @@
 export * from './stringUtils'
 export * from './memStorage'
 export * from './browserUtils'
-<<<<<<< HEAD
 export * from './geoDataUtils'
-=======
-export * from './mimeTypeUtils'
->>>>>>> 496af3b2
+export * from './mimeTypeUtils'