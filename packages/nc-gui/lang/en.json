{
  "general": {
    "home": "Home",
    "load": "Load",
    "open": "Open",
    "close": "Close",
    "yes": "Yes",
    "no": "No",
    "ok": "OK",
    "and": "And",
    "or": "Or",
    "add": "Add",
    "edit": "Edit",
    "remove": "Remove",
    "save": "Save",
    "cancel": "Cancel",
    "submit": "Submit",
    "create": "Create",
    "duplicate": "Duplicate",
    "insert": "Insert",
    "delete": "Delete",
    "update": "Update",
    "rename": "Rename",
    "reload": "Reload",
    "reset": "Reset",
    "install": "Install",
    "show": "Show",
    "hide": "Hide",
    "showAll": "Show all",
    "hideAll": "Hide all",
    "showMore": "Show more",
    "showOptions": "Show options",
    "hideOptions": "Hide options",
    "showMenu": "Show menu",
    "hideMenu": "Hide menu",
    "addAll": "Add all",
    "removeAll": "Remove all",
    "signUp": "SIGN UP",
    "signIn": "SIGN IN",
    "signOut": "Sign Out",
    "required": "Required",
    "enableScanner": "Enable Scanner for filling",
    "preferred": "Preferred",
    "mandatory": "Mandatory",
    "loading": "Loading ...",
    "title": "Title",
    "upload": "Upload",
    "download": "Download",
    "default": "Default",
    "more": "More",
    "less": "Less",
    "event": "Event",
    "condition": "Condition",
    "after": "After",
    "before": "Before",
    "search": "Search",
    "notification": "Notification",
    "reference": "Reference",
    "function": "Function",
    "confirm": "Confirm",
    "generate": "Generate",
    "copy": "Copy",
    "misc": "Miscellaneous",
    "lock": "Lock",
    "unlock": "Unlock",
    "credentials": "Credentials",
    "help": "Help",
    "questions": "Questions",
    "reachOut": "Reach out here",
    "betaNote": "This feature is currently in beta.",
    "moreInfo": "More information can be found here",
    "logs": "Logs",
    "groupingField": "Grouping Field",
    "insertAfter": "Insert After",
    "insertBefore": "Insert Before",
    "hideField": "Hide Field",
    "sortAsc": "Sort Ascending",
    "sortDesc": "Sort Descending",
    "geoDataField": "GeoData Field"
  },
  "objects": {
    "project": "Project",
    "projects": "Projects",
    "table": "Table",
    "tables": "Tables",
    "field": "Field",
    "fields": "Fields",
    "column": "Column",
    "columns": "Columns",
    "page": "Page",
    "pages": "Pages",
    "record": "record",
    "records": "records",
    "webhook": "Webhook",
    "webhooks": "Webhooks",
    "view": "View",
    "views": "Views",
    "viewType": {
      "grid": "Grid",
      "gallery": "Gallery",
      "form": "Form",
      "kanban": "Kanban",
      "calendar": "Calendar",
      "map": "Map"
    },
    "user": "User",
    "users": "Users",
    "role": "Role",
    "roles": "Roles",
    "roleType": {
      "owner": "Owner",
      "creator": "Creator",
      "editor": "Editor",
      "commenter": "Commenter",
      "viewer": "Viewer",
      "orgLevelCreator": "Organization Level Creator",
      "orgLevelViewer": "Organization Level Viewer"
    },
    "sqlVIew": "SQL View"
  },
  "datatype": {
    "ID": "ID",
    "ForeignKey": "Foreign Key",
    "SingleLineText": "Single Line Text",
    "LongText": "Long Text",
    "Attachment": "Attachment",
    "Checkbox": "Checkbox",
    "MultiSelect": "Multi Select",
    "SingleSelect": "Single Select",
    "Collaborator": "Collaborator",
    "Date": "Date",
    "Year": "Year",
    "Time": "Time",
    "PhoneNumber": "Phone Number",
    "Email": "Email",
    "URL": "URL",
    "Number": "Number",
    "Decimal": "Decimal",
    "Currency": "Currency",
    "Percent": "Percent",
    "Duration": "Duration",
    "GeoData": "GeoData",
    "Rating": "Rating",
    "Formula": "Formula",
    "Rollup": "Rollup",
    "Count": "Count",
    "Lookup": "Lookup",
    "DateTime": "Date Time",
    "CreateTime": "Create Time",
    "LastModifiedTime": "Last Modified Time",
    "AutoNumber": "Auto Number",
    "Barcode": "Barcode",
    "Button": "Button",
    "Password": "Password",
    "relationProperties": {
      "noAction": "No Action",
      "cascade": "Cascade",
      "restrict": "Restrict",
      "setNull": "Set NULL",
      "setDefault": "Set Default"
    }
  },
  "filterOperation": {
    "isEqual": "is equal",
    "isNotEqual": "is not equal",
    "isLike": "is like",
    "isNot like": "is not like",
    "isEmpty": "is empty",
    "isNotEmpty": "is not empty",
    "isNull": "is null",
    "isNotNull": "is not null"
  },
  "title": {
    "erdView": "ERD View",
    "newProj": "New Project",
    "myProject": "My Projects",
    "formTitle": "Form Title",
    "collabView": "Collaborative View",
    "lockedView": "Locked View",
    "personalView": "Personal View",
    "appStore": "App Store",
    "teamAndAuth": "Team & Auth",
    "rolesUserMgmt": "Roles & Users Management",
    "userMgmt": "Users Management",
    "apiTokenMgmt": "API Tokens Management",
    "rolesMgmt": "Roles Management",
    "projMeta": "Project Metadata",
    "metaMgmt": "Meta Management",
    "metadata": "Metadata",
    "exportImportMeta": "Export / Import Metadata",
    "uiACL": "UI Access Control",
    "metaOperations": "Metadata Operations",
    "audit": "Audit",
    "auditLogs": "Audit Log",
    "sqlMigrations": "SQL Migrations",
    "dbCredentials": "Database Credentials",
    "advancedParameters": "SSL & Advanced parameters",
    "headCreateProject": "Create Project | NocoDB",
    "headLogin": "Log In | NocoDB",
    "resetPassword": "Reset your password",
    "teamAndSettings": "Team & Settings",
    "apiDocs": "API Docs",
    "importFromAirtable": "Import From Airtable",
    "generateToken": "Generate Token",
    "APIsAndSupport": "APIs & Support",
    "helpCenter": "Help center",
    "swaggerDocumentation": "Swagger Documentation",
    "quickImportFrom": "Quick Import From",
    "quickImport": "Quick Import",
    "advancedSettings": "Advanced Settings",
    "codeSnippet": "Code Snippet",
    "keyboardShortcut": "Keyboard Shortcuts",
    "generateRandomName": "Generate Random Name"
  },
  "labels": {
    "createdBy": "Created By",
    "notifyVia": "Notify Via",
    "projName": "Project name",
    "tableName": "Table name",
    "viewName": "View name",
    "viewLink": "View Link",
    "columnName": "Column Name",
    "columnToScanFor": "Column to scan",
    "columnType": "Column Type",
    "roleName": "Role Name",
    "roleDescription": "Role Description",
    "databaseType": "Type in Database",
    "lengthValue": "Length/ value",
    "dbType": "Database Type",
    "sqliteFile": "SQLite File",
    "hostAddress": "Host Address",
    "port": "Port Number",
    "username": "Username",
    "password": "Password",
    "schemaName": "Schema name",
    "database": "Database",
    "action": "Action",
    "actions": "Actions",
    "operation": "Operation",
    "operationType": "Operation type",
    "operationSubType": "Operation sub-type",
    "description": "Description",
    "authentication": "Authentication",
    "token": "Token",
    "where": "Where",
    "cache": "Cache",
    "chat": "Chat",
    "email": "E-mail",
    "storage": "Storage",
    "uiAcl": "UI-ACL",
    "models": "Models",
    "syncState": "Sync state",
    "created": "Created",
    "sqlOutput": "SQL Output",
    "addOption": "Add option",
    "qrCodeValueColumn": "Column with QR code value",
    "barcodeValueColumn": "Column with Barcode value",
    "barcodeFormat": "Barcode format",
    "qrCodeValueTooLong": "Too many characters for a QR code",
    "barcodeValueTooLong": "Too many characters for a barcode",
    "yourLocation": "Your Location",
    "lng": "Lng",
    "lat": "Lat",
    "aggregateFunction": "Aggregate function",
    "dbCreateIfNotExists": "Database : create if not exists",
    "clientKey": "Client Key",
    "clientCert": "Client Cert",
    "serverCA": "Server CA",
    "requriedCa": "Required-CA",
    "requriedIdentity": "Required-IDENTITY",
    "inflection": {
      "tableName": "Inflection - Table name",
      "columnName": "Inflection - Column name"
    },
    "community": {
      "starUs1": "Star",
      "starUs2": "us on Github",
      "bookDemo": "Book a Free DEMO",
      "getAnswered": "Get your questions answered",
      "joinDiscord": "Join Discord",
      "joinCommunity": "Join NocoDB Community",
      "joinReddit": "Join /r/NocoDB",
      "followNocodb": "Follow NocoDB"
    },
    "docReference": "Document Reference",
    "selectUserRole": "Select User Role",
    "childTable": "Child table",
    "childColumn": "Child column",
    "linkToAnotherRecord": "Link to another record",
    "onUpdate": "On Update",
    "onDelete": "On Delete",
    "account": "Account",
    "language": "Language",
    "primaryColor": "Primary Color",
    "accentColor": "Accent Color",
    "customTheme": "Custom Theme",
    "requestDataSource": "Request a data source you need?",
    "apiKey": "API Key",
    "sharedBase": "Shared Base",
    "importData": "Import Data",
    "importSecondaryViews": "Import Secondary Views",
    "importRollupColumns": "Import Rollup Columns",
    "importLookupColumns": "Import Lookup Columns",
    "importAttachmentColumns": "Import Attachment Columns",
    "importFormulaColumns": "Import Formula Columns",
    "noData": "No Data",
    "goToDashboard": "Go to Dashboard",
    "importing": "Importing",
    "flattenNested": "Flatten Nested",
    "downloadAllowed": "Download allowed",
    "weAreHiring": "We are Hiring!",
    "primaryKey": "Primary key",
    "hasMany": "has many",
    "belongsTo": "belongs to",
    "manyToMany": "have many to many relation",
    "extraConnectionParameters": "Extra connection parameters",
    "commentsOnly": "Comments only",
    "documentation": "Documentation",
    "subscribeNewsletter": "Subscribe to our weekly newsletter",
    "signUpWithGoogle": "Sign up with Google",
    "signInWithGoogle": "Sign in with Google",
    "agreeToTos": "By signing up, you agree to the Terms of Service",
    "welcomeToNc": "Welcome to NocoDB!",
    "inviteOnlySignup": "Allow signup only using invite url",
    "nextRow": "Next Row",
    "prevRow": "Previous Row"
  },
  "activity": {
    "createProject": "Create Project",
    "importProject": "Import Project",
    "searchProject": "Search Project",
    "editProject": "Edit Project",
    "stopProject": "Stop Project",
    "startProject": "Start Project",
    "restartProject": "Restart Project",
    "deleteProject": "Delete Project",
    "refreshProject": "Refresh projects",
    "saveProject": "Save Project",
    "deleteKanbanStack": "Delete stack?",
    "createProjectExtended": {
      "extDB": "Create By Connecting <br>To An External Database",
      "excel": "Create Project from excel",
      "template": "Create Project from template"
    },
    "OkSaveProject": "Ok & Save Project",
    "upgrade": {
      "available": "Upgrade available",
      "releaseNote": "Release notes",
      "howTo": "How to upgrade ?"
    },
    "translate": "Help translate",
    "account": {
      "authToken": "Copy Auth Token",
      "swagger": "Swagger: REST APIs",
      "projInfo": "Copy Project Info",
      "themes": "Themes"
    },
    "sort": "Sort",
    "addSort": "Add Sort Option",
    "filter": "Filter",
    "addFilter": "Add Filter",
    "share": "Share",
    "shareBase": {
      "disable": "Disable shared base",
      "enable": "Anyone with the link",
      "link": "Shared base link"
    },
    "invite": "Invite",
    "inviteMore": "Invite more",
    "inviteTeam": "Invite Team",
    "inviteUser": "Invite User",
    "inviteToken": "Invite Token",
    "newUser": "New User",
    "editUser": "Edit user",
    "deleteUser": "Remove user from project",
    "resendInvite": "Resend invite E-mail",
    "copyInviteURL": "Copy invite URL",
    "copyPasswordResetURL": "Copy password reset URL",
    "newRole": "New role",
    "reloadRoles": "Reload roles",
    "nextPage": "Next page",
    "prevPage": "Previous page",
    "nextRecord": "Next record",
    "previousRecord": "Previous record",
    "copyApiURL": "Copy API URL",
    "createTable": "Table Create",
    "refreshTable": "Tables Refresh",
    "renameTable": "Table Rename",
    "deleteTable": "Table Delete",
    "addField": "Add new field to this table",
    "setDisplay": "Set as Display value",
    "addRow": "Add new row",
    "saveRow": "Save row",
    "saveAndExit": "Save & Exit",
    "saveAndStay": "Save & Stay",
    "insertRow": "Insert New Row",
    "duplicateRow": "Duplicate Row",
    "deleteRow": "Delete Row",
    "duplicateRow": "Duplicate Row",
    "deleteSelectedRow": "Delete Selected Rows",
    "importExcel": "Import Excel",
    "importCSV": "Import CSV",
    "downloadCSV": "Download as CSV",
    "downloadExcel": "Download as XLSX",
    "uploadCSV": "Upload CSV",
    "import": "Import",
    "importMetadata": "Import Metadata",
    "exportMetadata": "Export Metadata",
    "clearMetadata": "Clear Metadata",
    "exportToFile": "Export to file",
    "changePwd": "Change Password",
    "createView": "Create a View",
    "shareView": "Share View",
    "findRowByCodeScan": "Find row by scan",
    "fillByCodeScan": "Fill by scan",
    "listSharedView": "Shared View List",
    "ListView": "Views List",
    "copyView": "Copy view",
    "renameView": "Rename view",
    "deleteView": "Delete view",
    "createGrid": "Create Grid View",
    "createGallery": "Create Gallery View",
    "createCalendar": "Create Calendar View",
    "createKanban": "Create Kanban View",
    "createForm": "Create Form View",
    "showSystemFields": "Show system fields",
    "copyUrl": "Copy URL",
    "openTab": "Open new tab",
    "iFrame": "Copy embeddable HTML code",
    "addWebhook": "Add New Webhook",
    "newToken": "Add New Token",
    "exportZip": "Export zip",
    "importZip": "Import zip",
    "metaSync": "Sync Now",
    "settings": "Settings",
    "previewAs": "Preview as",
    "resetReview": "Reset Preview",
    "testDbConn": "Test Database Connection",
    "removeDbFromEnv": "Remove Database from environment",
    "editConnJson": "Edit connection JSON",
    "sponsorUs": "Sponsor Us",
    "sendEmail": "SEND EMAIL",
    "addUserToProject": "Add user to project",
    "getApiSnippet": "Get API Snippet",
    "clearCell": "Clear cell",
    "addFilterGroup": "Add Filter Group",
    "linkRecord": "Link record",
    "addNewRecord": "Add new record",
    "useConnectionUrl": "Use Connection URL",
    "toggleCommentsDraw": "Toggle comments draw",
    "expandRecord": "Expand Record",
    "deleteRecord": "Delete Record",
    "erd": {
      "showColumns": "Show Columns",
      "showPkAndFk": "Show Primary and Foreign Keys",
      "showSqlViews": "Show SQL Views",
      "showMMTables": "Show Many to Many tables",
      "showJunctionTableNames": "Show Junction Table Names"
    },
    "kanban": {
      "collapseStack": "Collapse Stack",
      "deleteStack": "Delete Stack",
      "stackedBy": "Stacked By",
      "chooseGroupingField": "Choose a Grouping Field",
      "addOrEditStack": "Add / Edit Stack"
    },
    "map": {
      "mappedBy": "Mapped By",
      "chooseMappingField": "Choose a Mapping Field"
    }
  },
  "tooltip": {
    "saveChanges": "Save changes",
    "xcDB": "Create a new project",
    "extDB": "Supports MySQL, PostgreSQL, SQL Server & SQLite",
    "apiRest": "Accessible via REST APIs",
    "apiGQL": "Accessible via GraphQL APIs",
    "theme": {
      "dark": "It does come in Black (^⇧B)",
      "light": "Does it come in Black ? (^⇧B)"
    },
    "addTable": "Add new table",
    "inviteMore": "Invite more users",
    "toggleNavDraw": "Toggle navigation drawer",
    "reloadApiToken": "Reload API tokens",
    "generateNewApiToken": "Generate new API token",
    "addRole": "Add new role",
    "reloadList": "Reload list",
    "metaSync": "Sync metadata",
    "sqlMigration": "Reload migrations",
    "updateRestart": "Update & Restart",
    "cancelReturn": "Cancel and Return",
    "exportMetadata": "Export all metadata from the meta tables to meta directory.",
    "importMetadata": "Import all metadata from the meta directory to meta tables.",
    "clearMetadata": "Clear all metadata from meta tables.",
    "clientKey": "Select .key file",
    "clientCert": "Select .cert file",
    "clientCA": "Select CA file"
  },
  "placeholder": {
    "projName": "Enter Project Name",
    "password": {
      "enter": "Enter the password",
      "current": "Current password",
      "new": "New password",
      "save": "Save password",
      "confirm": "Confirm new password"
    },
    "searchProjectTree": "Search tables",
    "searchFields": "Search fields",
    "searchColumn": "Search {search} column",
    "searchApps": "Search apps",
    "searchModels": "Search models",
    "noItemsFound": "No items found",
    "defaultValue": "Default value",
    "filterByEmail": "Filter by E-mail",
    "filterQuery": "Filter query",
    "selectField": "Select field"
  },
  "msg": {
    "warning": {
      "barcode": {
        "renderError": "Barcode error - please check compatibility between input and barcode type"
      },
      "nonEditableFields": {
        "computedFieldUnableToClear": "Warning: Computed field - unable to clear text",
        "qrFieldsCannotBeDirectlyChanged": "Warning: QR fields cannot be directly changed."
      }
    },
    "info": {
      "pasteNotSupported": "Paste operation is not supported on the active cell",
      "roles": {
        "orgCreator": "Creator can create new projects and access any invited project.",
        "orgViewer": "Viewer is not allowed to create new projects but they can access any invited project."
      },
<<<<<<< HEAD
      "codeScanner": {
        "loadingScanner": "Loading the scanner...", 
        "selectColumn": "Please select a column", 
        "moreThanOneRowFoundForCode": "More than one row found for this code. Currently only unique codes are supported.",
        "noRowFoundForCode": "No row found for this code for the selected column"
=======
      "map": {
        "overLimit": "You're over the limit.",
        "closeLimit": "You're getting close to the limit.",
        "limitNumber": "The limit of markers shown in a Map View is 1000 records."
>>>>>>> 64875150
      },
      "footerInfo": "Rows per page",
      "upload": "Select file to Upload",
      "upload_sub": "or drag and drop file",
      "excelSupport": "Supported: .xls, .xlsx, .xlsm, .ods, .ots",
      "excelURL": "Enter excel file URL",
      "csvURL": "Enter CSV file URL",
      "footMsg": "# of rows to parse to infer datatype",
      "excelImport": "sheet(s) are available for import",
      "exportMetadata": "Do you want to export metadata from meta tables?",
      "importMetadata": "Do you want to import metadata from meta tables?",
      "clearMetadata": "Do you want to clear metadata from meta tables?",
      "projectEmptyMessage": "Get started by creating a new project",
      "stopProject": "Do you want to stop the project?",
      "startProject": "Do you want to start the project?",
      "restartProject": "Do you want to restart the project?",
      "deleteProject": "Do you want to delete the project?",
      "shareBasePrivate": "Generate publicly shareable readonly base",
      "shareBasePublic": "Anyone on the internet with this link can view",
      "userInviteNoSMTP": "Looks like you have not configured mailer yet! Please copy above invite link and send it to",
      "dragDropHide": "Drag and drop fields here to hide",
      "formInput": "Enter form input label",
      "formHelpText": "Add some help text",
      "onlyCreator": "Only visible to Creator",
      "formDesc": "Add form description",
      "beforeEnablePwd": "Restrict access with a password",
      "afterEnablePwd": "Access is password restricted",
      "privateLink": "This view is shared via a private link",
      "privateLinkAdditionalInfo": "People with private link can only see cells visible in this view",
      "afterFormSubmitted": "After form is submitted",
      "apiOptions": "Access Project via",
      "submitAnotherForm": "Show 'Submit Another Form' button",
      "showBlankForm": "Show a blank form after 5 seconds",
      "emailForm": "E-mail me at",
      "showSysFields": "Show system fields",
      "filterAutoApply": "Auto apply",
      "showMessage": "Show this message",
      "viewNotShared": "Current view is not shared!",
      "showAllViews": "Show all shared views of this table",
      "collabView": "Collaborators with edit permissions or higher can change the view configuration.",
      "lockedView": "No one can edit the view configuration until it is unlocked.",
      "personalView": "Only you can edit the view configuration. Other collaborators’ personal views are hidden by default.",
      "ownerDesc": "Can add/remove creators. And full edit database structures & fields.",
      "creatorDesc": "Can fully edit database structure & values.",
      "editorDesc": "Can edit records but cannot change structure of database/fields.",
      "commenterDesc": "Can view and comment the records but cannot edit anything",
      "viewerDesc": "Can view the records but cannot edit anything",
      "addUser": "Add new user",
      "staticRoleInfo": "System defined roles can't be edited",
      "exportZip": "Export project meta to zip file and download.",
      "importZip": "Import project meta zip file and restart.",
      "importText": "Import NocoDB Project by uploading metadata zip file",
      "metaNoChange": "No change identified",
      "sqlMigration": "Schema migrations will be created automatically. Create a table and refresh this page.",
      "dbConnectionStatus": "Environment validated",
      "dbConnected": "Connection was successful",
      "notifications": {
        "no_new": "No new notifications",
        "clear": "Clear"
      },
      "sponsor": {
        "header": "You can help us!",
        "message": "We are a tiny team working full time to make NocoDB Open-source. We believe a tool like NocoDB should be available freely to every problem solver on Internet."
      },
      "loginMsg": "Log In To NocoDB",
      "passwordRecovery": {
        "message_1": "Please provide the email address you used when you signed up.",
        "message_2": "We will send you an email with a link to reset your password.",
        "success": "Please check your email to reset the password"
      },
      "signUp": {
        "superAdmin": "You will be the 'Super Admin'",
        "alreadyHaveAccount": "Already have an account ?",
        "workEmail": "Enter your work email",
        "enterPassword": "Enter your password",
        "forgotPassword": "Forgot your password ?",
        "dontHaveAccount": "Don't have an account ?"
      },
      "addView": {
        "grid": "Add Grid View",
        "gallery": "Add Gallery View",
        "form": "Add Form View",
        "kanban": "Add Kanban View",
        "map": "Add Map View",
        "calendar": "Add Calendar View"
      },
      "tablesMetadataInSync": "Tables metadata is in Sync",
      "addMultipleUsers": "You can add multiple comma(,) separated emails",
      "enterTableName": "Enter table name",
      "addDefaultColumns": "Add default columns",
      "tableNameInDb": "Table name as saved in database",
      "airtable": {
        "credentials": "Where to find this?"
      },
      "import": {
        "clickOrDrag": "Click or drag file to this area to upload"
      },
      "metaDataRecreated": "Table metadata recreated successfully",
      "invalidCredentials": "Invalid credentials",
      "downloadingMoreFiles": "Downloading more files",
      "copiedToClipboard": "Copied to clipboard",
      "requriedFieldsCantBeMoved": "Required field can't be moved",
      "updateNotAllowedWithoutPK": "Update not allowed for table which doesn't have primary key",
      "autoIncFieldNotEditable": "Auto increment field is not editable",
      "editingPKnotSupported": "Editing primary key not supported",
      "deletedCache": "Deleted cache successfully",
      "cacheEmpty": "Cache is empty",
      "exportedCache": "Exported Cache Successfully",
      "valueAlreadyInList": "This value is already in the list",
      "noColumnsToUpdate": "No columns to update",
      "tableDeleted": "Deleted table successfully",
      "generatePublicShareableReadonlyBase": "Generate publicly shareable readonly base",
      "deleteViewConfirmation": "Are you sure you want to delete this view?",
      "deleteTableConfirmation": "Do you want to delete the table",
      "showM2mTables": "Show M2M Tables",
      "showM2mTablesDesc": "Many-to-many relation is supported via a junction table & is hidden by default. Enable this option to list all such tables along with existing tables.",
      "showNullInCells": "Show NULL in Cells",
      "showNullInCellsDesc": "Display 'NULL' tag in cells holding NULL value. This helps differentiate against cells holding EMPTY string.",
      "showNullAndEmptyInFilter": "Show NULL and EMPTY in Filter",
      "showNullAndEmptyInFilterDesc": "Enable 'additional' filters to differentiate fields containing NULL & Empty Strings. Default support for Blank treats both NULL & Empty strings alike.",
      "deleteKanbanStackConfirmation": "Deleting this stack will also remove the select option `{stackToBeDeleted}` from the `{groupingField}`. The records will move to the uncategorized stack.",
      "computedFieldEditWarning": "Computed field: contents are read-only. Use column edit menu to reconfigure",
      "computedFieldDeleteWarning": "Computed field: contents are read-only. Unable to clear content.",
      "noMoreRecords": "No more records"
    },
    "error": {
      "searchProject": "Your search for {search} found no results",
      "invalidChar": "Invalid character in folder path.",
      "invalidDbCredentials": "Invalid database credentials.",
      "unableToConnectToDb": "Unable to connect to database, please check your database is up.",
      "userDoesntHaveSufficientPermission": "User does not exist or have sufficient permission to create schema.",
      "dbConnectionStatus": "Invalid database parameters",
      "dbConnectionFailed": "Connection Failure:",
      "signUpRules": {
        "emailReqd": "E-mail is required",
        "emailInvalid": "E-mail must be valid",
        "passwdRequired": "Password is required",
        "passwdLength": "You password must be atleast 8 characters",
        "passwdMismatch": "Passwords do not match",
        "completeRuleSet": "At least 8 characters with one Uppercase, one number and one special character",
        "atLeast8Char": "At least 8 characters",
        "atLeastOneUppercase": "One Uppercase letter",
        "atLeastOneNumber": "One Number",
        "atLeastOneSpecialChar": "One special character",
        "allowedSpecialCharList": "Allowed special character list"
      },
      "invalidURL": "Invalid URL",
      "internalError": "Some internal error occurred",
      "templateGeneratorNotFound": "Template Generator cannot be found!",
      "fileUploadFailed": "Failed to upload file",
      "primaryColumnUpdateFailed": "Failed to update primary column",
      "formDescriptionTooLong": "Data too long for Form Description",
      "columnsRequired": "Following columns are required",
      "selectAtleastOneColumn": "At least one column has to be selected",
      "columnDescriptionNotFound": "Cannot find the destination column for",
      "duplicateMappingFound": "Duplicate mapping found, please remove one of the mapping",
      "nullValueViolatesNotNull": "Null value violates not-null constraint",
      "sourceHasInvalidNumbers": "Source data contains some invalid numbers",
      "sourceHasInvalidBoolean": "Source data contains some invalid boolean values",
      "invalidForm": "Invalid Form",
      "formValidationFailed": "Form validation failed",
      "youHaveBeenSignedOut": "You have been signed out",
      "failedToLoadList": "Failed to load list",
      "failedToLoadChildrenList": "Failed to load children list",
      "deleteFailed": "Delete failed",
      "unlinkFailed": "Unlink failed",
      "rowUpdateFailed": "Row update failed",
      "deleteRowFailed": "Failed to delete row",
      "setFormDataFailed": "Failed to set form data",
      "formViewUpdateFailed": "Failed to update form view",
      "tableNameRequired": "Table name is required",
      "nameShouldStartWithAnAlphabetOr_": "Name should start with an alphabet or _",
      "followingCharactersAreNotAllowed": "Following characters are not allowed",
      "columnNameRequired": "Column name is required",
      "columnNameExceedsCharacters": "The length of column name exceeds the max {value} characters",
      "projectNameExceeds50Characters": "Project name exceeds 50 characters",
      "projectNameCannotStartWithSpace": "Project name cannot start with space",
      "requiredField": "Required field",
      "ipNotAllowed": "IP not allowed",
      "targetFileIsNotAnAcceptedFileType": "Target file is not an accepted file type",
      "theAcceptedFileTypeIsCsv": "The accepted file type is .csv",
      "theAcceptedFileTypesAreXlsXlsxXlsmOdsOts": "The accepted file types are .xls, .xlsx, .xlsm, .ods, .ots",
      "parameterKeyCannotBeEmpty": "Parameter key cannot be empty",
      "duplicateParameterKeysAreNotAllowed": "Duplicate parameter keys are not allowed",
      "fieldRequired": "{value} cannot be empty.",
      "projectNotAccessible": "Project not accessible",
      "copyToClipboardError": "Failed to copy to clipboard"
    },
    "toast": {
      "exportMetadata": "Project metadata exported successfully",
      "importMetadata": "Project metadata imported successfully",
      "clearMetadata": "Project metadata cleared successfully",
      "stopProject": "Project stopped successfully",
      "startProject": "Project started successfully",
      "restartProject": "Project restarted successfully",
      "deleteProject": "Project deleted successfully",
      "authToken": "Auth token copied to clipboard",
      "projInfo": "Copied project info to clipboard",
      "inviteUrlCopy": "Copied invite URL to clipboard",
      "createView": "View created successfully",
      "formEmailSMTP": "Please activate SMTP plugin in App store for enabling email notification",
      "collabView": "Successfully Switched to collaborative view",
      "lockedView": "Successfully Switched to locked view",
      "futureRelease": "Coming soon!"
    },
    "success": {
      "columnDuplicated": "Column duplicated successfully",
      "rowDuplicatedWithoutSavedYet": "Row duplicated (not saved)",
      "updatedUIACL": "Updated UI ACL for tables successfully",
      "pluginUninstalled": "Plugin uninstalled successfully",
      "pluginSettingsSaved": "Plugin settings saved successfully",
      "pluginTested": "Successfully tested plugin settings",
      "tableRenamed": "Table renamed successfully",
      "viewDeleted": "View deleted successfully",
      "primaryColumnUpdated": "Successfully updated as primary column",
      "tableDataExported": "Successfully exported all table data",
      "updated": "Successfully updated",
      "sharedViewDeleted": "Deleted shared view successfully",
      "userDeleted": "User deleted successfully",
      "viewRenamed": "View renamed successfully",
      "tokenGenerated": "Token generated successfully",
      "tokenDeleted": "Token deleted successfully",
      "userAddedToProject": "Successfully added user to project",
      "userAdded": "Successfully added user",
      "userDeletedFromProject": "Successfully deleted user from project",
      "inviteEmailSent": "Invite Email sent successfully",
      "inviteURLCopied": "Invite URL copied to clipboard",
      "passwordResetURLCopied": "Password reset URL copied to clipboard",
      "shareableURLCopied": "Copied shareable base URL to clipboard!",
      "embeddableHTMLCodeCopied": "Copied embeddable HTML code!",
      "userDetailsUpdated": "Successfully updated the user details",
      "tableDataImported": "Successfully imported table data",
      "webhookUpdated": "Webhook details updated successfully",
      "webhookDeleted": "Hook deleted successfully",
      "webhookTested": "Webhook tested successfully",
      "columnUpdated": "Column updated",
      "columnCreated": "Column created",
      "passwordChanged": "Password changed successfully. Please login again.",
      "settingsSaved": "Settings saved successfully",
      "roleUpdated": "Role updated successfully"
    }
  }
}<|MERGE_RESOLUTION|>--- conflicted
+++ resolved
@@ -533,18 +533,16 @@
         "orgCreator": "Creator can create new projects and access any invited project.",
         "orgViewer": "Viewer is not allowed to create new projects but they can access any invited project."
       },
-<<<<<<< HEAD
+      "map": {
+        "overLimit": "You're over the limit.",
+        "closeLimit": "You're getting close to the limit.",
+        "limitNumber": "The limit of markers shown in a Map View is 1000 records."
+      },
       "codeScanner": {
         "loadingScanner": "Loading the scanner...", 
         "selectColumn": "Please select a column", 
         "moreThanOneRowFoundForCode": "More than one row found for this code. Currently only unique codes are supported.",
         "noRowFoundForCode": "No row found for this code for the selected column"
-=======
-      "map": {
-        "overLimit": "You're over the limit.",
-        "closeLimit": "You're getting close to the limit.",
-        "limitNumber": "The limit of markers shown in a Map View is 1000 records."
->>>>>>> 64875150
       },
       "footerInfo": "Rows per page",
       "upload": "Select file to Upload",
