--- conflicted
+++ resolved
@@ -43,20 +43,8 @@
             </v-alert>
 
             <p class="caption grey--text mt-3">
-<<<<<<< HEAD
-              {{ $t("msg.info.userInviteNoSMTP") }}
-              <!-- Looks like you have not configured mailer yet! <br>Please copy above -->
-              <!-- invite -->
-              <!-- link and send it to -->
-              {{
-                invite_token &&
-                (invite_token.email ||
-                  (invite_token.emails && invite_token.emails.join(", ")))
-              }}.
-=======
               <!-- Looks like you have not configured mailer yet! <br> Please copy above invite link and send it to -->
               <pre>{{ $t('msg.info.userInviteNoSMTP') }} {{ invite_token && (invite_token.email || invite_token.emails && invite_token.emails.join(', ')) }}.</pre>
->>>>>>> 5579b4b9
             </p>
 
             <div class="text-right">
