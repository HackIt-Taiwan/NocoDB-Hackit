--- conflicted
+++ resolved
@@ -18,6 +18,7 @@
   isDateTime,
   isDecimal,
   isDuration,
+  isGeoData,
   isEmail,
   isFloat,
   isInt,
@@ -93,37 +94,6 @@
   500,
   { maxWait: 2000 },
 )
-<<<<<<< HEAD
-const {
-  isPrimary,
-  isURL,
-  isEmail,
-  isJSON,
-  isGeoData,
-  isDate,
-  isYear,
-  isDateTime,
-  isTime,
-  isBoolean,
-  isDuration,
-  isRating,
-  isCurrency,
-  isAttachment,
-  isTextArea,
-  isString,
-  isInt,
-  isFloat,
-  isDecimal,
-  isSingleSelect,
-  isMultiSelect,
-  isPercent,
-  isPhoneNumber,
-  isAutoSaved,
-  isManualSaved,
-  isPrimaryKey,
-} = useColumn(column)
-=======
->>>>>>> f633b583
 
 const vModel = computed({
   get: () => props.modelValue,
@@ -164,37 +134,9 @@
     @keydown.enter.exact="syncAndNavigate(NavigateDir.NEXT, $event)"
     @keydown.shift.enter.exact="syncAndNavigate(NavigateDir.PREV, $event)"
   >
-<<<<<<< HEAD
-    <LazyCellTextArea v-if="isTextArea" v-model="vModel" />
-    <!-- TODO: review the hacky type checking here (we had to move geoData check at the beginning atm,
-     otherwise isString would kick in also for the current GeoData types, since it's abstractType is also a string) -->
-    <LazyCellGeoData v-else-if="isGeoData" v-model="vModel" />
-    <LazyCellCheckbox v-else-if="isBoolean" v-model="vModel" />
-    <LazyCellAttachment v-else-if="isAttachment" v-model="vModel" :row-index="props.rowIndex" />
-    <LazyCellSingleSelect v-else-if="isSingleSelect" v-model="vModel" :row-index="props.rowIndex" />
-    <LazyCellMultiSelect v-else-if="isMultiSelect" v-model="vModel" :row-index="props.rowIndex" />
-    <LazyCellDatePicker v-else-if="isDate" v-model="vModel" :is-pk="isPrimaryKey" />
-    <LazyCellYearPicker v-else-if="isYear" v-model="vModel" :is-pk="isPrimaryKey" />
-    <LazyCellDateTimePicker v-else-if="isDateTime" v-model="vModel" :is-pk="isPrimaryKey" />
-    <LazyCellTimePicker v-else-if="isTime" v-model="vModel" :is-pk="isPrimaryKey" />
-    <LazyCellRating v-else-if="isRating" v-model="vModel" />
-    <LazyCellDuration v-else-if="isDuration" v-model="vModel" />
-    <LazyCellEmail v-else-if="isEmail" v-model="vModel" />
-    <LazyCellUrl v-else-if="isURL" v-model="vModel" />
-    <LazyCellPhoneNumber v-else-if="isPhoneNumber" v-model="vModel" />
-    <LazyCellPercent v-else-if="isPercent" v-model="vModel" />
-    <LazyCellCurrency v-else-if="isCurrency" v-model="vModel" @save="emit('save')" />
-    <LazyCellDecimal v-else-if="isDecimal" v-model="vModel" />
-    <LazyCellInteger v-else-if="isInt" v-model="vModel" />
-    <LazyCellFloat v-else-if="isFloat" v-model="vModel" />
-    <LazyCellText v-else-if="isString" v-model="vModel" />
-    <LazyCellJson v-else-if="isJSON" v-model="vModel" />
-    <LazyCellText v-else v-model="vModel" />
-
-    <div v-if="(isLocked || (isPublic && readOnly && !isForm)) && !isAttachment" class="nc-locked-overlay" @click.stop.prevent />
-=======
     <template v-if="column">
       <LazyCellTextArea v-if="isTextArea(column)" v-model="vModel" />
+      <LazyCellGeoData v-else-if="isGeoData(column)" v-model="vModel" />
       <LazyCellCheckbox v-else-if="isBoolean(column, abstractType)" v-model="vModel" />
       <LazyCellAttachment v-else-if="isAttachment(column)" v-model="vModel" :row-index="props.rowIndex" />
       <LazyCellSingleSelect v-else-if="isSingleSelect(column)" v-model="vModel" :row-index="props.rowIndex" />
@@ -222,6 +164,5 @@
         @click.stop.prevent
       />
     </template>
->>>>>>> f633b583
   </div>
 </template>