--- conflicted
+++ resolved
@@ -973,12 +973,8 @@
                     :key="columnObj.id"
                     class="cell relative nc-grid-cell"
                     :class="{
-<<<<<<< HEAD
                       'cursor-pointer': hasEditPermission,
                       'active': hasEditPermission && isCellSelected(rowIndex, colIndex),
-=======
-                      'active': isCellSelected(rowIndex, colIndex),
->>>>>>> 0df2a22a
                       'nc-required-cell': isColumnRequiredAndNull(columnObj, row.row),
                       'align-middle': !rowHeight || rowHeight === 1,
                       'align-top': rowHeight && rowHeight !== 1,
