<script setup lang="ts">
import type { TableType, ViewType } from 'nocodb-sdk'
import { UITypes, isSystemColumn, isVirtualCol } from 'nocodb-sdk'
import type { Ref } from 'vue'
import {
  FieldsInj,
  IsFormInj,
  IsKanbanInj,
  MetaInj,
  ReloadRowDataHookInj,
  computedInject,
  createEventHook,
  inject,
  message,
  provide,
  ref,
  toRef,
  useProvideExpandedFormStore,
  useProvideSmartsheetStore,
  useRouter,
  useVModel,
  watch,
} from '#imports'
import type { Row } from '~/lib'

const props = defineProps<Props>()

const emits = defineEmits(['update:modelValue', 'cancel'])

interface Props {
  modelValue?: boolean
  row: Row
  state?: Record<string, any> | null
  meta: TableType
  loadRow?: boolean
  useMetaFields?: boolean
  rowId?: string
  view?: ViewType
  showNextPrevIcons?: boolean
}

<<<<<<< HEAD
=======
const props = defineProps<Props>()

const emits = defineEmits(['update:modelValue', 'cancel', 'next', 'prev'])

>>>>>>> cf7c6194
const row = ref(props.row)

const state = toRef(props, 'state')

const meta = toRef(props, 'meta')

const router = useRouter()

const fields = computedInject(FieldsInj, (_fields) => {
  if (props.useMetaFields) {
    return (meta.value.columns ?? []).filter((col) => !isSystemColumn(col))
  }
  return _fields?.value ?? []
})

const isKanban = inject(IsKanbanInj, ref(false))

provide(MetaInj, meta)

const { commentsDrawer, changedColumns, state: rowState, isNew, loadRow } = useProvideExpandedFormStore(meta, row)

if (props.loadRow) {
  await loadRow()
}

if (props.rowId) {
  try {
    await loadRow(props.rowId)
  } catch (e: any) {
    if (e.response?.status === 404) {
      // todo: i18n
      message.error('Record not found')
      router.replace({ query: {} })
    } else throw e
  }
}

useProvideSmartsheetStore(ref({}) as Ref<ViewType>, meta)

provide(IsFormInj, ref(true))

watch(
  state,
  () => {
    if (state.value) {
      rowState.value = state.value
    } else {
      rowState.value = {}
    }
  },
  { immediate: true },
)

const isExpanded = useVModel(props, 'modelValue', emits, {
  defaultValue: false,
})

const onClose = () => {
  if (row.value?.rowMeta?.new) emits('cancel')
  isExpanded.value = false
}

const reloadParentRowHook = inject(ReloadRowDataHookInj, createEventHook())

// override reload trigger and use it to reload grid and the form itself
const reloadHook = createEventHook()

reloadHook.on(() => {
  reloadParentRowHook?.trigger(false)
  if (isNew.value) return
  loadRow()
})
provide(ReloadRowDataHookInj, reloadHook)

if (isKanban.value) {
  // adding column titles to changedColumns if they are preset
  for (const [k, v] of Object.entries(row.value.row)) {
    if (v) {
      changedColumns.value.add(k)
    }
  }
}

const cellWrapperEl = ref<HTMLElement>()

onMounted(() => {
  setTimeout(() => (cellWrapperEl.value?.querySelector('input,select,textarea') as HTMLInputElement)?.focus())
})
</script>

<script lang="ts">
export default {
  name: 'ExpandedForm',
}
</script>

<template>
  <a-drawer
    v-model:visible="isExpanded"
    :footer="null"
    width="min(90vw,800px)"
    :body-style="{ 'padding': 0, 'display': 'flex', 'flex-direction': 'column' }"
    :closable="false"
    class="nc-drawer-expanded-form"
    :class="{ active: isExpanded }"
  >
    <SmartsheetExpandedFormHeader :view="props.view" @cancel="onClose" />

    <div class="!bg-gray-100 rounded flex-1 relative">
      <template v-if="props.showNextPrevIcons">
        <a-tooltip placement="bottom">
          <template #title>
            {{ $t('labels.nextRow') }}
          </template>
          <MdiChevronRight class="cursor-pointer nc-next-arrow" @click="$emit('next')" />
        </a-tooltip>
        <a-tooltip placement="bottom">
          <template #title>
            {{ $t('labels.prevRow') }}
          </template>
          <MdiChevronLeft class="cursor-pointer nc-prev-arrow" @click="$emit('prev')" />
        </a-tooltip>
      </template>

      <div class="flex h-full nc-form-wrapper items-stretch min-h-[max(70vh,100%)]">
        <div class="flex-1 overflow-auto scrollbar-thin-dull nc-form-fields-container">
          <div class="w-[500px] mx-auto">
            <div
              v-for="(col, i) of fields"
              v-show="!isVirtualCol(col) || !isNew || col.uidt === UITypes.LinkToAnotherRecord"
              :key="col.title"
              class="mt-2 py-2"
              :class="`nc-expand-col-${col.title}`"
              :data-testid="`nc-expand-col-${col.title}`"
            >
              <LazySmartsheetHeaderVirtualCell v-if="isVirtualCol(col)" :column="col" />

              <LazySmartsheetHeaderCell v-else :column="col" />

              <div
                :ref="i ? null : (el) => (cellWrapperEl = el)"
                class="!bg-white rounded px-1 min-h-[35px] flex items-center mt-2 relative"
              >
                <LazySmartsheetVirtualCell v-if="isVirtualCol(col)" v-model="row.row[col.title]" :row="row" :column="col" />

                <LazySmartsheetCell
                  v-else
                  v-model="row.row[col.title]"
                  :column="col"
                  :edit-enabled="true"
                  :active="true"
                  @update:model-value="changedColumns.add(col.title)"
                />
              </div>
            </div>
          </div>
        </div>

        <div v-if="!isNew" class="nc-comments-drawer min-w-0 min-h-full max-h-full" :class="{ active: commentsDrawer }">
          <div class="h-full">
            <LazySmartsheetExpandedFormComments v-if="commentsDrawer" />
          </div>
        </div>
      </div>
    </div>
  </a-drawer>
</template>

<style scoped lang="scss">
:deep(input, select, textarea) {
  @apply !bg-white;
}

:deep(.ant-modal-body) {
  @apply !bg-gray-100;
}

.nc-comments-drawer {
  @apply w-0 transition-width ease-in-out duration-200;
  overflow: hidden;

  &.active {
    @apply w-[250px] border-left-1;
  }
}

.nc-form-wrapper {
  max-height: max(calc(100vh - 65px), 600px);
  height: max-content !important;
}

.nc-prev-arrow,
.nc-next-arrow {
  @apply absolute opacity-70 rounded-full transition-transform transition-background transition-opacity transform bg-white hover:(bg-gray-200) active:(scale-125 opacity-100) text-xl;
}
.nc-prev-arrow {
  @apply left-4 top-4;
}
.nc-next-arrow {
  @apply right-4 top-4;
}
</style><|MERGE_RESOLUTION|>--- conflicted
+++ resolved
@@ -39,13 +39,10 @@
   showNextPrevIcons?: boolean
 }
 
-<<<<<<< HEAD
-=======
 const props = defineProps<Props>()
 
 const emits = defineEmits(['update:modelValue', 'cancel', 'next', 'prev'])
 
->>>>>>> cf7c6194
 const row = ref(props.row)
 
 const state = toRef(props, 'state')
