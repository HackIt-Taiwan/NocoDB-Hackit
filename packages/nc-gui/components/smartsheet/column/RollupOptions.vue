<script setup lang="ts">
import { onMounted } from '@vue/runtime-core'
import type { ColumnType, LinkToAnotherRecordType, TableType, UITypes } from 'nocodb-sdk'
import { isLinksOrLTAR, isNumericCol, isSystemColumn, isVirtualCol } from 'nocodb-sdk'
import type { Ref } from '#imports'
import {
  MetaInj,
  computed,
  h,
  inject,
  ref,
  resolveComponent,
  storeToRefs,
  useBase,
  useColumnCreateStoreOrThrow,
  useI18n,
  useMetas,
  useVModel,
  watch,
} from '#imports'

const props = defineProps<{
  value: any
}>()

const emit = defineEmits(['update:value'])

const vModel = useVModel(props, 'value', emit)

const meta = inject(MetaInj, ref())

const { setAdditionalValidations, validateInfos, onDataTypeChange, isEdit } = useColumnCreateStoreOrThrow()

const baseStore = useBase()

const { tables } = storeToRefs(baseStore)

const { metas } = useMetas()

const { t } = useI18n()

setAdditionalValidations({
  fk_relation_column_id: [{ required: true, message: t('general.required') }],
  fk_rollup_column_id: [{ required: true, message: t('general.required') }],
  rollup_function: [{ required: true, message: t('general.required') }],
})

if (!vModel.value.fk_relation_column_id) vModel.value.fk_relation_column_id = null
if (!vModel.value.fk_rollup_column_id) vModel.value.fk_rollup_column_id = null
if (!vModel.value.rollup_function) vModel.value.rollup_function = null

const refTables = computed(() => {
  if (!tables.value || !tables.value.length || !meta.value || !meta.value.columns) {
    return []
  }

  const _refTables = meta.value.columns
    .filter(
      (c) =>
        isLinksOrLTAR(c) &&
        (c.colOptions as LinkToAnotherRecordType).type !== 'bt' &&
        !c.system &&
        c.source_id === meta.value?.source_id,
    )
    .map((c) => ({
      col: c.colOptions,
      column: c,
      ...tables.value.find((t) => t.id === (c.colOptions as any)?.fk_related_model_id),
    }))
  return _refTables as Required<TableType & { column: ColumnType; col: Required<LinkToAnotherRecordType> }>[]
})

const columns = computed(() => {
  const selectedTable = refTables.value.find((t) => t.column.id === vModel.value.fk_relation_column_id)

  if (!selectedTable?.id) {
    return []
  }

  return metas.value[selectedTable.id].columns.filter(
    (c: ColumnType) => !isVirtualCol(c.uidt as UITypes) && (!isSystemColumn(c) || c.pk),
  )
})

onMounted(() => {
  if (isEdit.value) {
    vModel.value.fk_relation_column_id = vModel.value.colOptions?.fk_relation_column_id
    vModel.value.fk_rollup_column_id = vModel.value.colOptions?.fk_rollup_column_id
    vModel.value.rollup_function = vModel.value.colOptions?.rollup_function
  }
})

const onRelationColChange = () => {
  vModel.value.fk_rollup_column_id = columns.value?.[0]?.id
  onDataTypeChange()
}

const cellIcon = (column: ColumnType) =>
  h(isVirtualCol(column) ? resolveComponent('SmartsheetHeaderVirtualCellIcon') : resolveComponent('SmartsheetHeaderCellIcon'), {
    columnMeta: column,
  })

const aggFunctionsList: Ref<Record<string, string>[]> = ref([])

watch(
  () => vModel.value.fk_rollup_column_id,
  () => {
    const childFieldColumn = columns.value?.find((column: ColumnType) => column.id === vModel.value.fk_rollup_column_id)
    const showNumericFunctions = isNumericCol(childFieldColumn)
    const nonNumericFunctions = [
      // functions for non-numeric types,
      // e.g. count / min / max / countDistinct date field
      { text: t('datatype.Count'), value: 'count' },
      { text: t('general.min'), value: 'min' },
      { text: t('general.max'), value: 'max' },
      { text: t('general.countDistinct'), value: 'countDistinct' },
    ]
    const numericFunctions = showNumericFunctions
      ? [
          { text: t('general.avg'), value: 'avg' },
          { text: t('general.sum'), value: 'sum' },
          { text: t('general.sumDistinct'), value: 'sumDistinct' },
          { text: t('general.avgDistinct'), value: 'avgDistinct' },
        ]
      : []

    aggFunctionsList.value = [...nonNumericFunctions, ...numericFunctions]

    if (!showNumericFunctions && ['avg', 'sum', 'sumDistinct', 'avgDistinct'].includes(vModel.value.rollup_function)) {
      // when the previous roll up function was numeric type and the current child field is non-numeric
      // reset rollup function with a non-numeric type
      vModel.value.rollup_function = aggFunctionsList.value[0].value
    }
  },
)
</script>

<template>
  <div class="p-6 w-full flex flex-col border-2 mb-2 mt-4">
    <div class="w-full flex flex-row space-x-2">
      <a-form-item class="flex w-1/2 pb-2" :label="$t('labels.links')" v-bind="validateInfos.fk_relation_column_id">
        <a-select
          v-model:value="vModel.fk_relation_column_id"
          dropdown-class-name="!w-64 nc-dropdown-relation-table"
          @change="onRelationColChange"
        >
          <a-select-option v-for="(table, i) of refTables" :key="i" :value="table.col.fk_column_id">
            <div class="flex gap-2 w-full justify-between truncate items-center">
              <NcTooltip class="font-semibold truncate min-w-1/2" show-on-truncate-only>
                <template #title>{{ table.column.title }}</template>
                {{ table.column.title }}</NcTooltip
              >
              <div class="inline-flex items-center truncate gap-2">
                <div class="text-[0.65rem] flex-1 truncate text-gray-600 nc-relation-details">
                  <span class="uppercase">{{ table.col.type }}</span>
                  <span class="truncate">{{ table.title || table.table_name }}</span>
                </div>

                <component
                  :is="iconMap.check"
                  v-if="vModel.fk_relation_column_id === table.col.fk_column_id"
                  id="nc-selected-item-icon"
                  class="text-primary w-4 h-4"
                />
              </div>
            </div>
          </a-select-option>
        </a-select>
      </a-form-item>

      <a-form-item class="flex w-1/2" :label="$t('labels.childColumn')" v-bind="validateInfos.fk_rollup_column_id">
        <a-select
          v-model:value="vModel.fk_rollup_column_id"
          name="fk_rollup_column_id"
          dropdown-class-name="nc-dropdown-relation-column"
          @change="onDataTypeChange"
        >
          <a-select-option v-for="(column, index) of columns" :key="index" :value="column.id">
            <div class="flex gap-2 truncate items-center">
              <div class="flex items-center flex-1 truncate font-semibold">
                <component :is="cellIcon(column)" :column-meta="column" />
                <div class="truncate flex-1">{{ column.title }}</div>
              </div>
              <component
                :is="iconMap.check"
                v-if="vModel.fk_rollup_column_id === column.id"
                id="nc-selected-item-icon"
                class="text-primary w-4 h-4"
              />
            </div>
          </a-select-option>
        </a-select>
      </a-form-item>
    </div>

    <a-form-item :label="$t('labels.aggregateFunction')" v-bind="validateInfos.rollup_function">
      <a-select
        v-model:value="vModel.rollup_function"
        dropdown-class-name="nc-dropdown-rollup-function"
        class="!mt-0.5"
        @change="onDataTypeChange"
      >
<<<<<<< HEAD
        <a-select-option v-for="(func, index) of aggrFunctionsList" :key="index" :value="func.value">
          <div class="flex gap-2 justify-between items-center">
            {{ func.text }}
            <component
              :is="iconMap.check"
              v-if="vModel.rollup_function === func.value"
              id="nc-selected-item-icon"
              class="text-primary w-4 h-4"
            />
          </div>
=======
        <a-select-option v-for="(func, index) of aggFunctionsList" :key="index" :value="func.value">
          {{ func.text }}
>>>>>>> edff2d48
        </a-select-option>
      </a-select>
    </a-form-item>
  </div>
</template>

<style scoped>
:deep(.ant-select-selector .ant-select-selection-item .nc-relation-details) {
  @apply hidden;
}
</style><|MERGE_RESOLUTION|>--- conflicted
+++ resolved
@@ -200,8 +200,7 @@
         class="!mt-0.5"
         @change="onDataTypeChange"
       >
-<<<<<<< HEAD
-        <a-select-option v-for="(func, index) of aggrFunctionsList" :key="index" :value="func.value">
+        <a-select-option v-for="(func, index) of aggFunctionsList" :key="index" :value="func.value">
           <div class="flex gap-2 justify-between items-center">
             {{ func.text }}
             <component
@@ -211,10 +210,6 @@
               class="text-primary w-4 h-4"
             />
           </div>
-=======
-        <a-select-option v-for="(func, index) of aggFunctionsList" :key="index" :value="func.value">
-          {{ func.text }}
->>>>>>> edff2d48
         </a-select-option>
       </a-select>
     </a-form-item>
