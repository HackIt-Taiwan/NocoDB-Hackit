<script setup lang="ts">
import type { Ref } from 'vue'
import type { ListItem as AntListItem } from 'ant-design-vue'
import jsep from 'jsep'
<<<<<<< HEAD
import type { ColumnType, FormulaType, LinkToAnotherRecordType, TableType } from 'nocodb-sdk'
import {
  UITypes,
  isLinksOrLTAR,
  isNumericCol,
  isSystemColumn,
  jsepCurlyHook,
  substituteColumnIdWithAliasInFormula,
} from 'nocodb-sdk'
=======
import type { ColumnType, FormulaType } from 'nocodb-sdk'
import { UITypes, jsepCurlyHook, substituteColumnIdWithAliasInFormula, validateDateWithUnknownFormat } from 'nocodb-sdk'
>>>>>>> 73e33508
import {
  MetaInj,
  NcAutocompleteTree,
  computed,
  formulaList,
  formulaTypes,
  formulas,
  getUIDTIcon,
  getWordUntilCaret,
  iconMap,
  inject,
  insertAtCursor,
  isDate,
  nextTick,
  onMounted,
  ref,
  storeToRefs,
  useBase,
  useColumnCreateStoreOrThrow,
  useDebounceFn,
  useI18n,
  useMetas,
  useNocoEe,
  useVModel,
} from '#imports'

const props = defineProps<{
  value: any
}>()

const emit = defineEmits(['update:value'])

const uiTypesNotSupportedInFormulas = [UITypes.QrCode, UITypes.Barcode]

const vModel = useVModel(props, 'value', emit)

const { setAdditionalValidations, validateInfos, sqlUi, column } = useColumnCreateStoreOrThrow()

const { t } = useI18n()

const baseStore = useBase()

const { tables } = storeToRefs(baseStore)

const { predictFunction: _predictFunction } = useNocoEe()

enum JSEPNode {
  COMPOUND = 'Compound',
  IDENTIFIER = 'Identifier',
  MEMBER_EXP = 'MemberExpression',
  LITERAL = 'Literal',
  THIS_EXP = 'ThisExpression',
  CALL_EXP = 'CallExpression',
  UNARY_EXP = 'UnaryExpression',
  BINARY_EXP = 'BinaryExpression',
  ARRAY_EXP = 'ArrayExpression',
}

const meta = inject(MetaInj, ref())

const supportedColumns = computed(
  () => meta?.value?.columns?.filter((col) => !uiTypesNotSupportedInFormulas.includes(col.uidt as UITypes)) || [],
)
const { metas } = useMetas()

const refTables = computed(() => {
  if (!tables.value || !tables.value.length || !meta.value || !meta.value.columns) {
    return []
  }

  const _refTables = meta.value.columns
    .filter((column) => isLinksOrLTAR(column) && !column.system && column.source_id === meta.value?.source_id)
    .map((column) => ({
      col: column.colOptions,
      column,
      ...tables.value.find((table) => table.id === (column.colOptions as LinkToAnotherRecordType).fk_related_model_id),
    }))
    .filter((table) => (table.col as LinkToAnotherRecordType)?.fk_related_model_id === table.id && !table.mm)
  return _refTables as Required<TableType & { column: ColumnType; col: Required<LinkToAnotherRecordType> }>[]
})

const validators = {
  formula_raw: [
    {
      validator: (_: any, formula: any) => {
        return new Promise<void>((resolve, reject) => {
          if (!formula?.trim()) return reject(new Error('Required'))
          const res = parseAndValidateFormula(formula)
          if (res !== true) {
            return reject(new Error(res))
          }
          resolve()
        })
      },
    },
  ],
}

const availableFunctions = formulaList

const availableBinOps = ['+', '-', '*', '/', '>', '<', '==', '<=', '>=', '!=', '&']

const autocomplete = ref(false)

const formulaRef = ref()

const sugListRef = ref()

const sugOptionsRef = ref<(typeof AntListItem)[]>([])

const wordToComplete = ref<string | undefined>('')

const selected = ref(0)

const sortOrder: Record<string, number> = {
  column: 0,
  function: 1,
  op: 2,
}

const suggestionsList = computed(() => {
  const unsupportedFnList = sqlUi.value.getUnsupportedFnList()
  return [
    ...availableFunctions
      .filter((fn: string) => !unsupportedFnList.includes(fn))
      .map((fn: string) => ({
        text: `${fn}()`,
        type: 'function',
        description: formulas[fn].description,
        syntax: formulas[fn].syntax,
        examples: formulas[fn].examples,
      })),
    ...supportedColumns.value
      .filter((c) => {
        // skip system LTAR columns
        if (c.uidt === UITypes.LinkToAnotherRecord && c.system) return false
        // v1 logic? skip the current column
        if (!column) return true
        return column.value?.id !== c.id
      })
      .map((c: any) => ({
        text: c.title,
        type: 'column',
        icon: getUIDTIcon(c.uidt),
        uidt: c.uidt,
      })),
    ...availableBinOps.map((op: string) => ({
      text: op,
      type: 'op',
    })),
  ]
})

// set default suggestion list
const suggestion: Ref<Record<string, any>[]> = ref(suggestionsList.value)

const acTree = computed(() => {
  const ref = new NcAutocompleteTree()
  for (const sug of suggestionsList.value) {
    ref.add(sug)
  }
  return ref
})

function parseAndValidateFormula(formula: string) {
  try {
    const parsedTree = jsep(formula)
    const metaErrors = validateAgainstMeta(parsedTree)
    if (metaErrors.size) {
      return [...metaErrors].join(', ')
    }
    return true
  } catch (e: any) {
    return e.message
  }
}

function validateAgainstMeta(parsedTree: any, errors = new Set(), typeErrors = new Set()) {
  if (parsedTree.type === JSEPNode.CALL_EXP) {
    const calleeName = parsedTree.callee.name.toUpperCase()
    // validate function name
    if (!availableFunctions.includes(calleeName)) {
      errors.add(t('msg.formula.functionNotAvailable', { function: calleeName }))
    }
    // validate arguments
    const validation = formulas[calleeName] && formulas[calleeName].validation
    if (validation && validation.args) {
      if (validation.args.rqd !== undefined && validation.args.rqd !== parsedTree.arguments.length) {
        errors.add(t('msg.formula.requiredArgumentsFormula', { requiredArguments: validation.args.rqd, calleeName }))
      } else if (validation.args.min !== undefined && validation.args.min > parsedTree.arguments.length) {
        errors.add(t('msg.formula.minRequiredArgumentsFormula', { minRequiredArguments: validation.args.min, calleeName }))
      } else if (validation.args.max !== undefined && validation.args.max < parsedTree.arguments.length) {
        errors.add(t('msg.formula.maxRequiredArgumentsFormula', { maxRequiredArguments: validation.args.max, calleeName }))
      }
    }
    parsedTree.arguments.map((arg: Record<string, any>) => validateAgainstMeta(arg, errors))

    // validate data type
    if (parsedTree.callee.type === JSEPNode.IDENTIFIER) {
      const expectedType = formulas[calleeName.toUpperCase()].type
      if (expectedType === formulaTypes.NUMERIC) {
        if (calleeName === 'WEEKDAY') {
          // parsedTree.arguments[0] = date
          validateAgainstType(
            parsedTree.arguments[0],
            formulaTypes.DATE,
            (v: any) => {
              if (!validateDateWithUnknownFormat(v)) {
                typeErrors.add(t('msg.formula.firstParamWeekDayHaveDate'))
              }
            },
            typeErrors,
          )
          // parsedTree.arguments[1] = startDayOfWeek (optional)
          validateAgainstType(
            parsedTree.arguments[1],
            formulaTypes.STRING,
            (v: any) => {
              if (
                typeof v !== 'string' ||
                !['sunday', 'monday', 'tuesday', 'wednesday', 'thursday', 'friday', 'saturday'].includes(v.toLowerCase())
              ) {
                typeErrors.add(t('msg.formula.secondParamWeekDayHaveDate'))
              }
            },
            typeErrors,
          )
        } else {
          parsedTree.arguments.map((arg: Record<string, any>) => validateAgainstType(arg, expectedType, null, typeErrors))
        }
      } else if (expectedType === formulaTypes.DATE) {
        if (calleeName === 'DATEADD') {
          // parsedTree.arguments[0] = date
          validateAgainstType(
            parsedTree.arguments[0],
            formulaTypes.DATE,
            (v: any) => {
              if (!validateDateWithUnknownFormat(v)) {
                typeErrors.add(t('msg.formula.firstParamDateAddHaveDate'))
              }
            },
            typeErrors,
          )
          // parsedTree.arguments[1] = numeric
          validateAgainstType(
            parsedTree.arguments[1],
            formulaTypes.NUMERIC,
            (v: any) => {
              if (typeof v !== 'number') {
                typeErrors.add(t('msg.formula.secondParamDateAddHaveNumber'))
              }
            },
            typeErrors,
          )
          // parsedTree.arguments[2] = ["day" | "week" | "month" | "year"]
          validateAgainstType(
            parsedTree.arguments[2],
            formulaTypes.STRING,
            (v: any) => {
              if (!['day', 'week', 'month', 'year'].includes(v)) {
                typeErrors.add(typeErrors.add(t('msg.formula.thirdParamDateAddHaveDate')))
              }
            },
            typeErrors,
          )
        } else if (calleeName === 'DATETIME_DIFF') {
          // parsedTree.arguments[0] = date
          validateAgainstType(
            parsedTree.arguments[0],
            formulaTypes.DATE,
            (v: any) => {
              if (!validateDateWithUnknownFormat(v)) {
                typeErrors.add(t('msg.formula.firstParamDateDiffHaveDate'))
              }
            },
            typeErrors,
          )
          // parsedTree.arguments[1] = date
          validateAgainstType(
            parsedTree.arguments[1],
            formulaTypes.DATE,
            (v: any) => {
              if (!validateDateWithUnknownFormat(v)) {
                typeErrors.add(t('msg.formula.secondParamDateDiffHaveDate'))
              }
            },
            typeErrors,
          )
          // parsedTree.arguments[2] = ["milliseconds" | "ms" | "seconds" | "s" | "minutes" | "m" | "hours" | "h" | "days" | "d" | "weeks" | "w" | "months" | "M" | "quarters" | "Q" | "years" | "y"]
          validateAgainstType(
            parsedTree.arguments[2],
            formulaTypes.STRING,
            (v: any) => {
              if (
                ![
                  'milliseconds',
                  'ms',
                  'seconds',
                  's',
                  'minutes',
                  'm',
                  'hours',
                  'h',
                  'days',
                  'd',
                  'weeks',
                  'w',
                  'months',
                  'M',
                  'quarters',
                  'Q',
                  'years',
                  'y',
                ].includes(v)
              ) {
                typeErrors.add(t('msg.formula.thirdParamDateDiffHaveDate'))
              }
            },
            typeErrors,
          )
        }
      }
    }

    errors = new Set([...errors, ...typeErrors])
  } else if (parsedTree.type === JSEPNode.IDENTIFIER) {
    if (supportedColumns.value.filter((c) => !column || column.value?.id !== c.id).every((c) => c.title !== parsedTree.name)) {
      errors.add(
        t('msg.formula.columnNotAvailable', {
          columnName: parsedTree.name,
        }),
      )
    }

    // check circular reference
    // e.g. formula1 -> formula2 -> formula1 should return circular reference error

    // get all formula columns excluding itself
    const formulaPaths = supportedColumns.value
      .filter((c) => c.id !== column.value?.id && c.uidt === UITypes.Formula)
      .reduce((res: Record<string, any>[], c: Record<string, any>) => {
        // in `formula`, get all the (unique) target neighbours
        // i.e. all column id (e.g. cl_xxxxxxxxxxxxxx) with formula type
        const neighbours = [
          ...new Set(
            (c.colOptions.formula.match(/cl_\w{14}/g) || []).filter(
              (colId: string) =>
                supportedColumns.value.filter((col: ColumnType) => col.id === colId && col.uidt === UITypes.Formula).length,
            ),
          ),
        ]
        if (neighbours.length > 0) {
          // e.g. formula column 1 -> [formula column 2, formula column3]
          res.push({ [c.id]: neighbours })
        }
        return res
      }, [])
    // include target formula column (i.e. the one to be saved if applicable)
    const targetFormulaCol = supportedColumns.value.find(
      (c: ColumnType) => c.title === parsedTree.name && c.uidt === UITypes.Formula,
    )

    if (targetFormulaCol && column.value?.id) {
      formulaPaths.push({
        [column.value?.id as string]: [targetFormulaCol.id],
      })
    }
    const vertices = formulaPaths.length
    if (vertices > 0) {
      // perform kahn's algo for cycle detection
      const adj = new Map()
      const inDegrees = new Map()
      // init adjacency list & indegree

      for (const [_, v] of Object.entries(formulaPaths)) {
        const src = Object.keys(v)[0]
        const neighbours = v[src]
        inDegrees.set(src, inDegrees.get(src) || 0)
        for (const neighbour of neighbours) {
          adj.set(src, (adj.get(src) || new Set()).add(neighbour))
          inDegrees.set(neighbour, (inDegrees.get(neighbour) || 0) + 1)
        }
      }
      const queue: string[] = []
      // put all vertices with in-degree = 0 (i.e. no incoming edges) to queue
      inDegrees.forEach((inDegree, col) => {
        if (inDegree === 0) {
          // in-degree = 0 means we start traversing from this node
          queue.push(col)
        }
      })
      // init count of visited vertices
      let visited = 0
      // BFS
      while (queue.length !== 0) {
        // remove a vertex from the queue
        const src = queue.shift()
        // if this node has neighbours, increase visited by 1
        const neighbours = adj.get(src) || new Set()
        if (neighbours.size > 0) {
          visited += 1
        }
        // iterate each neighbouring nodes
        neighbours.forEach((neighbour: string) => {
          // decrease in-degree of its neighbours by 1
          inDegrees.set(neighbour, inDegrees.get(neighbour) - 1)
          // if in-degree becomes 0
          if (inDegrees.get(neighbour) === 0) {
            // then put the neighboring node to the queue
            queue.push(neighbour)
          }
        })
      }
      // vertices not same as visited = cycle found
      if (vertices !== visited) {
        errors.add(t('msg.formula.cantSaveCircularReference'))
      }
    }
  } else if (parsedTree.type === JSEPNode.BINARY_EXP) {
    if (!availableBinOps.includes(parsedTree.operator)) {
      errors.add(t('msg.formula.operationNotAvailable', { operation: parsedTree.operator }))
    }
    validateAgainstMeta(parsedTree.left, errors)
    validateAgainstMeta(parsedTree.right, errors)
  } else if (parsedTree.type === JSEPNode.LITERAL || parsedTree.type === JSEPNode.UNARY_EXP) {
    // do nothing
  } else if (parsedTree.type === JSEPNode.COMPOUND) {
    if (parsedTree.body.length) {
      errors.add(t('msg.formula.cantSaveFieldFormulaInvalid'))
    }
  } else {
    errors.add(t('msg.formula.cantSaveFieldFormulaInvalid'))
  }
  return errors
}

function validateAgainstType(parsedTree: any, expectedType: string, func: any, typeErrors = new Set()) {
  if (parsedTree === false || typeof parsedTree === 'undefined') {
    return typeErrors
  }
  if (parsedTree.type === JSEPNode.LITERAL) {
    if (typeof func === 'function') {
      func(parsedTree.value)
    } else if (expectedType === formulaTypes.NUMERIC) {
      if (typeof parsedTree.value !== 'number') {
        typeErrors.add(t('msg.formula.numericTypeIsExpected'))
      }
    } else if (expectedType === formulaTypes.STRING) {
      if (typeof parsedTree.value !== 'string') {
        typeErrors.add(t('msg.formula.stringTypeIsExpected'))
      }
    }
  } else if (parsedTree.type === JSEPNode.IDENTIFIER) {
    const col = supportedColumns.value.find((c) => c.title === parsedTree.name)

    if (col === undefined) {
      return
    }

    if (col.uidt === UITypes.Formula) {
      const foundType = getRootDataType(jsep(col.colOptions?.formula_raw))
      if (foundType === 'N/A') {
        typeErrors.add(t('msg.formula.notSupportedToReferenceColumn', { columnName: col.title }))
      } else if (expectedType !== foundType) {
        typeErrors.add(
          t('msg.formula.typeIsExpectedButFound', {
            type: expectedType,
            found: foundType,
          }),
        )
      }
    } else {
      switch (col.uidt) {
        // string
        case UITypes.SingleLineText:
        case UITypes.LongText:
        case UITypes.MultiSelect:
        case UITypes.SingleSelect:
        case UITypes.PhoneNumber:
        case UITypes.Email:
        case UITypes.URL:
          if (expectedType !== formulaTypes.STRING) {
            typeErrors.add(
              t('msg.formula.columnWithTypeFoundButExpected', {
                columnName: parsedTree.name,
                columnType: formulaTypes.STRING,
                expectedType,
              }),
            )
          }
          break

        // numeric
        case UITypes.Year:
        case UITypes.Number:
        case UITypes.Decimal:
        case UITypes.Rating:
        case UITypes.Count:
        case UITypes.AutoNumber:
        case UITypes.Currency:
          if (expectedType !== formulaTypes.NUMERIC) {
            typeErrors.add(
              t('msg.formula.columnWithTypeFoundButExpected', {
                columnName: parsedTree.name,
                columnType: formulaTypes.NUMERIC,
                expectedType,
              }),
            )
          }
          break

        // date
        case UITypes.Date:
        case UITypes.DateTime:
        case UITypes.CreateTime:
        case UITypes.LastModifiedTime:
          if (expectedType !== formulaTypes.DATE) {
            typeErrors.add(
              t('msg.formula.columnWithTypeFoundButExpected', {
                columnName: parsedTree.name,
                columnType: formulaTypes.DATE,
                expectedType,
              }),
            )
          }
          break

        case UITypes.Rollup: {
          const rollupFunction = col.colOptions.rollup_function
          if (['count', 'avg', 'sum', 'countDistinct', 'sumDistinct', 'avgDistinct'].includes(rollupFunction)) {
            // these functions produce a numeric value, which can be used in numeric functions
            if (expectedType !== formulaTypes.NUMERIC) {
              typeErrors.add(
                t('msg.formula.columnWithTypeFoundButExpected', {
                  columnName: parsedTree.name,
                  columnType: formulaTypes.NUMERIC,
                  expectedType,
                }),
              )
            }
          } else {
            // the value is based on the foreign rollup column type
            const selectedTable = refTables.value.find((t) => t.column.id === col.colOptions.fk_relation_column_id)
            const refTableColumns = metas.value[selectedTable.id].columns.filter(
              (c: ColumnType) =>
                vModel.value.fk_lookup_column_id === c.id ||
                (!isSystemColumn(c) && c.id !== vModel.value.id && c.uidt !== UITypes.Links),
            )
            const childFieldColumn = refTableColumns.find(
              (column: ColumnType) => column.id === col.colOptions.fk_rollup_column_id,
            )
            const abstractType = sqlUi.value.getAbstractType(childFieldColumn)

            if (expectedType === formulaTypes.DATE && !isDate(childFieldColumn, sqlUi.value.getAbstractType(childFieldColumn))) {
              typeErrors.add(
                t('msg.formula.columnWithTypeFoundButExpected', {
                  columnName: parsedTree.name,
                  columnType: abstractType,
                  expectedType,
                }),
              )
            } else if (expectedType === formulaTypes.NUMERIC && !isNumericCol(childFieldColumn)) {
              typeErrors.add(
                t('msg.formula.columnWithTypeFoundButExpected', {
                  columnName: parsedTree.name,
                  columnType: abstractType,
                  expectedType,
                }),
              )
            }
          }
          break
        }

        // not supported
        case UITypes.ForeignKey:
        case UITypes.Attachment:
        case UITypes.ID:
        case UITypes.Time:
        case UITypes.Percent:
        case UITypes.Duration:
        case UITypes.Lookup:
        case UITypes.Barcode:
        case UITypes.Button:
        case UITypes.Checkbox:
        case UITypes.Collaborator:
        case UITypes.QrCode:
        default:
          typeErrors.add(t('msg.formula.notSupportedToReferenceColumn', { columnName: parsedTree.name }))
          break
      }
    }
  } else if (parsedTree.type === JSEPNode.UNARY_EXP || parsedTree.type === JSEPNode.BINARY_EXP) {
    if (expectedType !== formulaTypes.NUMERIC) {
      // parsedTree.name won't be available here
      typeErrors.add(
        t('msg.formula.typeIsExpectedButFound', {
          type: formulaTypes.NUMERIC,
          found: expectedType,
        }),
      )
    }
  } else if (parsedTree.type === JSEPNode.CALL_EXP) {
    const calleeName = parsedTree.callee.name.toUpperCase()
    if (formulas[calleeName]?.type && expectedType !== formulas[calleeName].type) {
      typeErrors.add(
        t('msg.formula.typeIsExpectedButFound', {
          type: expectedType,
          found: formulas[calleeName].type,
        }),
      )
    }
  }
  return typeErrors
}

function getRootDataType(parsedTree: any): any {
  // given a parse tree, return the data type of it
  if (parsedTree.type === JSEPNode.CALL_EXP) {
    return formulas[parsedTree.callee.name.toUpperCase()].type
  } else if (parsedTree.type === JSEPNode.IDENTIFIER) {
    const col = supportedColumns.value.find((c) => c.title === parsedTree.name) as Record<string, any>
    if (col?.uidt === UITypes.Formula) {
      return getRootDataType(jsep(col?.formula_raw))
    } else {
      switch (col?.uidt) {
        // string
        case UITypes.SingleLineText:
        case UITypes.LongText:
        case UITypes.MultiSelect:
        case UITypes.SingleSelect:
        case UITypes.PhoneNumber:
        case UITypes.Email:
        case UITypes.URL:
          return formulaTypes.STRING

        // numeric
        case UITypes.Year:
        case UITypes.Number:
        case UITypes.Decimal:
        case UITypes.Rating:
        case UITypes.Count:
        case UITypes.AutoNumber:
          return formulaTypes.NUMERIC

        // date
        case UITypes.Date:
        case UITypes.DateTime:
        case UITypes.CreateTime:
        case UITypes.LastModifiedTime:
          return formulaTypes.DATE

        // not supported
        case UITypes.ForeignKey:
        case UITypes.Attachment:
        case UITypes.ID:
        case UITypes.Time:
        case UITypes.Currency:
        case UITypes.Percent:
        case UITypes.Duration:
        case UITypes.Rollup:
        case UITypes.Lookup:
        case UITypes.Barcode:
        case UITypes.Button:
        case UITypes.Checkbox:
        case UITypes.Collaborator:
        case UITypes.QrCode:
        default:
          return 'N/A'
      }
    }
  } else if (parsedTree.type === JSEPNode.BINARY_EXP || parsedTree.type === JSEPNode.UNARY_EXP) {
    return formulaTypes.NUMERIC
  } else if (parsedTree.type === JSEPNode.LITERAL) {
    return typeof parsedTree.value
  } else {
    return 'N/A'
  }
}

function isCurlyBracketBalanced() {
  // count number of opening curly brackets and closing curly brackets
  const cntCurlyBrackets = (formulaRef.value.$el.value.match(/\{|}/g) || []).reduce(
    (acc: Record<number, number>, cur: number) => {
      acc[cur] = (acc[cur] || 0) + 1
      return acc
    },
    {},
  )
  return (cntCurlyBrackets['{'] || 0) === (cntCurlyBrackets['}'] || 0)
}

function appendText(item: Record<string, any>) {
  const text = item.text
  const len = wordToComplete.value?.length || 0

  if (item.type === 'function') {
    vModel.value.formula_raw = insertAtCursor(formulaRef.value.$el, text, len, 1)
  } else if (item.type === 'column') {
    vModel.value.formula_raw = insertAtCursor(formulaRef.value.$el, `{${text}}`, len + +!isCurlyBracketBalanced())
  } else {
    vModel.value.formula_raw = insertAtCursor(formulaRef.value.$el, text, len)
  }
  autocomplete.value = false
  wordToComplete.value = ''
  if (item.type === 'function' || item.type === 'op') {
    // if function / operator is chosen, display columns only
    suggestion.value = suggestionsList.value.filter((f) => f.type === 'column')
  } else {
    // show all options if column is chosen
    suggestion.value = suggestionsList.value
  }
}

const handleInputDeb = useDebounceFn(function () {
  handleInput()
}, 250)

function handleInput() {
  selected.value = 0
  suggestion.value = []
  const query = getWordUntilCaret(formulaRef.value.$el)
  const parts = query.split(/\W+/)
  wordToComplete.value = parts.pop() || ''
  suggestion.value = acTree.value
    .complete(wordToComplete.value)
    ?.sort((x: Record<string, any>, y: Record<string, any>) => sortOrder[x.type] - sortOrder[y.type])
  if (!isCurlyBracketBalanced()) {
    suggestion.value = suggestion.value.filter((v) => v.type === 'column')
  }
  autocomplete.value = !!suggestion.value.length
}

function selectText() {
  if (suggestion.value && selected.value > -1 && selected.value < suggestion.value.length) {
    appendText(suggestion.value[selected.value])
  }
}

function suggestionListUp() {
  if (suggestion.value) {
    selected.value = --selected.value > -1 ? selected.value : suggestion.value.length - 1
    scrollToSelectedOption()
  }
}

function suggestionListDown() {
  if (suggestion.value) {
    selected.value = ++selected.value % suggestion.value.length
    scrollToSelectedOption()
  }
}

function scrollToSelectedOption() {
  nextTick(() => {
    if (sugOptionsRef.value[selected.value]) {
      try {
        sugListRef.value.$el.scrollTo({
          top: sugOptionsRef.value[selected.value].$el.offsetTop,
          behavior: 'smooth',
        })
      } catch (e) {}
    }
  })
}

// set default value
if ((column.value?.colOptions as any)?.formula_raw) {
  vModel.value.formula_raw =
    substituteColumnIdWithAliasInFormula(
      (column.value?.colOptions as FormulaType)?.formula,
      meta?.value?.columns as ColumnType[],
      (column.value?.colOptions as any)?.formula_raw,
    ) || ''
}

// set additional validations
setAdditionalValidations({
  ...validators,
})

onMounted(() => {
  jsep.plugins.register(jsepCurlyHook)
})

// const predictFunction = async () => {
//   await _predictFunction(formState, meta, supportedColumns, suggestionsList, vModel)
// }
</script>

<template>
  <div class="formula-wrapper">
    <a-form-item v-bind="validateInfos.formula_raw" :label="$t('datatype.Formula')">
      <!-- <GeneralIcon
        v-if="isEeUI"
        icon="magic"
        :class="{ 'nc-animation-pulse': loadMagic }"
        class="text-orange-400 cursor-pointer absolute right-1 top-1 z-10"
        @click="predictFunction()"
      /> -->
      <a-textarea
        ref="formulaRef"
        v-model:value="vModel.formula_raw"
        class="mb-2 nc-formula-input"
        @keydown.down.prevent="suggestionListDown"
        @keydown.up.prevent="suggestionListUp"
        @keydown.enter.prevent="selectText"
        @change="handleInputDeb"
      />
    </a-form-item>

    <div class="text-gray-600 mt-2 mb-4 prose-sm">
      {{
        // As using {} in translation will be treated as placeholder, and this translation contain {} as part of th text
        $t('msg.formula.hintStart', {
          placeholder1: '{}',
          placeholder2: '{column_name}',
        })
      }}
      <a
        class="prose-sm"
        href="https://docs.nocodb.com/setup-and-usages/formulas#available-formula-features"
        target="_blank"
        rel="noopener"
      >
        {{ $t('msg.formula.hintEnd') }}
      </a>
    </div>

    <div class="h-[250px] overflow-auto scrollbar-thin-primary">
      <a-list ref="sugListRef" :data-source="suggestion" :locale="{ emptyText: $t('msg.formula.noSuggestedFormulaFound') }">
        <template #renderItem="{ item, index }">
          <a-list-item
            :ref="
              (el) => {
                sugOptionsRef[index] = el
              }
            "
            class="cursor-pointer"
            @click.prevent.stop="appendText(item)"
          >
            <a-list-item-meta>
              <template #title>
                <div class="flex">
                  <a-col :span="6">
                    <span class="prose-sm text-gray-600">{{ item.text }}</span>
                  </a-col>

                  <a-col :span="18">
                    <div v-if="item.type === 'function'" class="text-xs text-gray-500">
                      {{ item.description }} <br /><br />
                      {{ $t('labels.syntax') }}: <br />
                      {{ item.syntax }} <br /><br />
                      {{ $t('labels.examples') }}: <br />

                      <div v-for="(example, idx) of item.examples" :key="idx">
                        <div>({{ idx + 1 }}): {{ example }}</div>
                      </div>
                    </div>

                    <div v-if="item.type === 'column'" class="float-right mr-5 -mt-2">
                      <a-badge-ribbon :text="item.uidt" color="gray" />
                    </div>
                  </a-col>
                </div>
              </template>

              <template #avatar>
                <component :is="iconMap.function" v-if="item.type === 'function'" class="text-lg" />

                <component :is="iconMap.calculator" v-if="item.type === 'op'" class="text-lg" />

                <component :is="item.icon" v-if="item.type === 'column'" class="text-lg" />
              </template>
            </a-list-item-meta>
          </a-list-item>
        </template>
      </a-list>
    </div>
  </div>
</template><|MERGE_RESOLUTION|>--- conflicted
+++ resolved
@@ -2,7 +2,6 @@
 import type { Ref } from 'vue'
 import type { ListItem as AntListItem } from 'ant-design-vue'
 import jsep from 'jsep'
-<<<<<<< HEAD
 import type { ColumnType, FormulaType, LinkToAnotherRecordType, TableType } from 'nocodb-sdk'
 import {
   UITypes,
@@ -11,11 +10,8 @@
   isSystemColumn,
   jsepCurlyHook,
   substituteColumnIdWithAliasInFormula,
+  validateDateWithUnknownFormat,
 } from 'nocodb-sdk'
-=======
-import type { ColumnType, FormulaType } from 'nocodb-sdk'
-import { UITypes, jsepCurlyHook, substituteColumnIdWithAliasInFormula, validateDateWithUnknownFormat } from 'nocodb-sdk'
->>>>>>> 73e33508
 import {
   MetaInj,
   NcAutocompleteTree,
