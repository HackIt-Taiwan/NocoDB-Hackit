<script setup lang="ts">
import { useQRCode } from '@vueuse/integrations/useQRCode'
<<<<<<< HEAD
import type QRCode from 'qrcode'
=======
import { RowHeightInj } from '#imports'
>>>>>>> a9fd6f3a

const maxNumberOfAllowedCharsForQrValue = 2000

const cellValue = inject(CellValueInj)

const qrValue = computed(() => String(cellValue?.value))

const tooManyCharsForQrCode = computed(() => qrValue?.value.length > maxNumberOfAllowedCharsForQrValue)

const showQrCode = computed(() => qrValue?.value?.length > 0 && !tooManyCharsForQrCode.value)

<<<<<<< HEAD
const qrCodeOptions: QRCode.QRCodeToDataURLOptions = {
  errorCorrectionLevel: 'M',
  margin: 1,
  version: 4,
  rendererOpts: {
    quality: 1,
  },
}
=======
const rowHeight = inject(RowHeightInj)
>>>>>>> a9fd6f3a

const qrCode = useQRCode(qrValue, {
  ...qrCodeOptions,
  width: 150,
})

const qrCodeLarge = useQRCode(qrValue, {
  ...qrCodeOptions,
  width: 600,
})

const modalVisible = ref(false)

const showQrModal = (ev: MouseEvent) => {
  ev.stopPropagation()
  modalVisible.value = true
}

const handleModalOkClick = () => (modalVisible.value = false)

const { showEditNonEditableFieldWarning, showClearNonEditableFieldWarning } = useShowNotEditableWarning()
</script>

<template>
  <a-modal
    v-model:visible="modalVisible"
    :class="{ active: modalVisible }"
    wrap-class-name="nc-qr-code-large"
    :body-style="{ padding: '0px' }"
    @ok="handleModalOkClick"
  >
    <template #footer>
      <div class="mr-4" data-testid="nc-qr-code-large-value-label">{{ qrValue }}</div>
    </template>
    <img v-if="showQrCode" :src="qrCodeLarge" alt="QR Code" />
  </a-modal>
  <div v-if="tooManyCharsForQrCode" class="text-left text-wrap mt-2 text-[#e65100] text-xs">
    {{ $t('labels.qrCodeValueTooLong') }}
  </div>
  <img
    v-if="showQrCode && rowHeight"
    class="mx-auto"
    :style="{ height: rowHeight ? `${rowHeight * 1.4}rem` : `1.4rem` }"
    :src="qrCode"
    alt="QR Code"
    @click="showQrModal"
  />
  <img v-else-if="showQrCode" class="mx-auto" :src="qrCode" alt="QR Code" @click="showQrModal" />
  <div v-if="showEditNonEditableFieldWarning" class="text-left text-wrap mt-2 text-[#e65100] text-xs">
    {{ $t('msg.warning.nonEditableFields.computedFieldUnableToClear') }}
  </div>
  <div v-if="showClearNonEditableFieldWarning" class="text-left text-wrap mt-2 text-[#e65100] text-xs">
    {{ $t('msg.warning.nonEditableFields.qrFieldsCannotBeDirectlyChanged') }}
  </div>
</template><|MERGE_RESOLUTION|>--- conflicted
+++ resolved
@@ -1,10 +1,7 @@
 <script setup lang="ts">
 import { useQRCode } from '@vueuse/integrations/useQRCode'
-<<<<<<< HEAD
 import type QRCode from 'qrcode'
-=======
 import { RowHeightInj } from '#imports'
->>>>>>> a9fd6f3a
 
 const maxNumberOfAllowedCharsForQrValue = 2000
 
@@ -16,7 +13,6 @@
 
 const showQrCode = computed(() => qrValue?.value?.length > 0 && !tooManyCharsForQrCode.value)
 
-<<<<<<< HEAD
 const qrCodeOptions: QRCode.QRCodeToDataURLOptions = {
   errorCorrectionLevel: 'M',
   margin: 1,
@@ -25,9 +21,7 @@
     quality: 1,
   },
 }
-=======
 const rowHeight = inject(RowHeightInj)
->>>>>>> a9fd6f3a
 
 const qrCode = useQRCode(qrValue, {
   ...qrCodeOptions,
