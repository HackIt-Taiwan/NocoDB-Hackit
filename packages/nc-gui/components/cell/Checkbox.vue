<script setup lang="ts">
import {
  ActiveCellInj,
  ColumnInj,
  EditColumnInj,
  IsFormInj,
  ReadonlyInj,
  getMdiIcon,
  inject,
  parseProp,
  useBase,
  useSelectedCellKeyupListener,
} from '#imports'

interface Props {
  // If the previous cell value was a text, the initial checkbox value is a string type
  // otherwise it can be either a boolean, or a string representing a boolean, i.e '0' or '1'
  modelValue?: boolean | string | number | '0' | '1'
}

interface Emits {
  (event: 'update:modelValue', model: boolean): void
}

const props = defineProps<Props>()

const emits = defineEmits<Emits>()

const active = inject(ActiveCellInj, ref(false))

const { isMssql } = useBase()

const column = inject(ColumnInj)

const isForm = inject(IsFormInj)

const isEditColumnMenu = inject(EditColumnInj, ref(false))

const isGallery = inject(IsGalleryInj, ref(false))

const readOnly = inject(ReadonlyInj)

const isExpandedFormOpen = inject(IsExpandedFormOpenInj, ref(false))

const rowHeight = inject(RowHeightInj, ref())

const checkboxMeta = computed(() => {
  return {
    icon: {
      checked: 'mdi-check-circle-outline',
      unchecked: 'mdi-checkbox-blank-circle-outline',
    },
    color: 'primary',
    ...parseProp(column?.value?.meta),
  }
})

const vModel = computed<boolean | number>({
  get: () => !!props.modelValue && props.modelValue !== '0' && props.modelValue !== 0 && props.modelValue !== 'false',
  set: (val: any) => emits('update:modelValue', isMssql(column?.value?.source_id) ? +val : val),
})

function onClick(force?: boolean, event?: MouseEvent) {
  if (
    (event?.target as HTMLElement)?.classList?.contains('nc-checkbox') ||
    (event?.target as HTMLElement)?.closest('.nc-checkbox')
  ) {
    return
  }
  if (!readOnly?.value && (force || active.value)) {
    vModel.value = !vModel.value
  }
}

useSelectedCellKeyupListener(active, (e) => {
  switch (e.key) {
    case 'Enter':
      onClick()
      e.stopPropagation()
      break
  }
})
</script>

<template>
  <div
    class="flex cursor-pointer w-full h-full items-center focus:outline-transparent"
    :class="{
      'w-full flex-start pl-2': isForm || isGallery || isExpandedFormOpen,
      'w-full justify-center': !isForm && !isGallery && !isExpandedFormOpen,
      'nc-cell-hover-show': !vModel && !readOnly,
      'opacity-0': readOnly && !vModel,
    }"
<<<<<<< HEAD
    :style="{
      height: isForm || isExpandedFormOpen || isGallery ? undefined : `max(${(rowHeight || 1) * 1.8}rem, 41px)`,
    }"
=======
    tabindex="0"
>>>>>>> 8910befc
    @click="onClick(false, $event)"
    @keydown.enter.stop="onClick(false, $event)"
  >
    <div
      class="flex items-center"
      :class="{
        'w-full justify-start': isEditColumnMenu || isGallery || isForm,
        'justify-center': !isEditColumnMenu && !isGallery && !isForm,
        'py-2': isEditColumnMenu,
      }"
      @click="onClick(true)"
    >
      <Transition name="layout" mode="out-in" :duration="100">
        <component
          :is="getMdiIcon(vModel ? checkboxMeta.icon.checked : checkboxMeta.icon.unchecked)"
          class="nc-checkbox"
          :style="{
            color: checkboxMeta.color,
          }"
        />
      </Transition>
    </div>
  </div>
</template>

<style scoped lang="scss">
.nc-cell-hover-show {
  opacity: 0.3;
  transition: 0.3s opacity;

  &:hover {
    opacity: 0.7;
  }
}
</style><|MERGE_RESOLUTION|>--- conflicted
+++ resolved
@@ -91,13 +91,10 @@
       'nc-cell-hover-show': !vModel && !readOnly,
       'opacity-0': readOnly && !vModel,
     }"
-<<<<<<< HEAD
     :style="{
       height: isForm || isExpandedFormOpen || isGallery ? undefined : `max(${(rowHeight || 1) * 1.8}rem, 41px)`,
     }"
-=======
     tabindex="0"
->>>>>>> 8910befc
     @click="onClick(false, $event)"
     @keydown.enter.stop="onClick(false, $event)"
   >
