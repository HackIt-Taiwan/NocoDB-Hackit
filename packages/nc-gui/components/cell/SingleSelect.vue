--- conflicted
+++ resolved
@@ -226,11 +226,6 @@
 const cellClickHookHandler = () => {
   isOpen.value = editAllowed.value && !isOpen.value
 }
-<<<<<<< HEAD
-
-const handleClose = (e: MouseEvent) => {
-  if (aselect.value && !aselect.value.$el.contains(e.target)) {
-=======
 onMounted(() => {
   cellClickHook?.on(cellClickHookHandler)
 })
@@ -240,65 +235,10 @@
 
 const handleClose = (e: MouseEvent) => {
   if (isOpen.value && aselect.value && !aselect.value.$el.contains(e.target)) {
->>>>>>> eed498a1
     isOpen.value = false
   }
 }
 
-<<<<<<< HEAD
-useEventListener(document, 'click', handleClose)
-</script>
-
-<template>
-  <a-select
-    ref="aselect"
-    v-model:value="vModel"
-    class="w-full"
-    :class="{ 'caret-transparent': !hasEditRoles }"
-    :allow-clear="!column.rqd && editAllowed"
-    :bordered="false"
-    :open="isOpen"
-    :disabled="readOnly"
-    :show-arrow="hasEditRoles && !readOnly && (editable || (active && vModel === null))"
-    :dropdown-class-name="`nc-dropdown-single-select-cell ${isOpen ? 'active' : ''}`"
-    show-search
-    @select="isOpen = false"
-    @keydown.stop
-    @search="search"
-    @click="toggleMenu"
-  >
-    <a-select-option
-      v-for="op of options"
-      :key="op.title"
-      :value="op.title"
-      :data-testid="`select-option-${column.title}-${rowIndex}`"
-      @click.stop
-    >
-      <a-tag class="rounded-tag" :color="op.color">
-        <span
-          :style="{
-            'color': tinycolor.isReadable(op.color || '#ccc', '#fff', { level: 'AA', size: 'large' })
-              ? '#fff'
-              : tinycolor.mostReadable(op.color || '#ccc', ['#0b1d05', '#fff']).toHex8String(),
-            'font-size': '13px',
-          }"
-          :class="{ 'text-sm': isKanban }"
-        >
-          {{ op.title }}
-        </span>
-      </a-tag>
-    </a-select-option>
-    <a-select-option
-      v-if="
-        searchVal &&
-        isOptionMissing &&
-        !isPublic &&
-        !disableOptionCreation &&
-        (hasRole('owner', true) || hasRole('creator', true))
-      "
-      :key="searchVal"
-      :value="searchVal"
-=======
 useEventListener(document, 'click', handleClose, true)
 </script>
 
@@ -319,7 +259,6 @@
       @select="onSelect"
       @keydown="onKeydown($event)"
       @search="search"
->>>>>>> eed498a1
     >
       <a-select-option
         v-for="op of options"
@@ -343,7 +282,13 @@
         </a-tag>
       </a-select-option>
       <a-select-option
-        v-if="searchVal && isOptionMissing && !isPublic && (hasRole('owner', true) || hasRole('creator', true))"
+        v-if="
+          searchVal &&
+          isOptionMissing &&
+          !isPublic &&
+          !disableOptionCreation &&
+          (hasRole('owner', true) || hasRole('creator', true))
+        "
         :key="searchVal"
         :value="searchVal"
       >
