--- conflicted
+++ resolved
@@ -20,17 +20,11 @@
   },
   "license": "AGPL-3.0-or-later",
   "scripts": {
-<<<<<<< HEAD
-    "build": "nest build",
-    "build:obfuscate": "EE=true webpack --config webpack.config.js",
+    "build": "pnpm run docker:build",
+    "build:obfuscate": "EE=true webpack  --config webpack.config.js",
     "obfuscate:build:publish": "pnpm run build:obfuscate && pnpm publish .",
-=======
-    "build": "npm run docker:build",
-    "build:obfuscate": "EE=true webpack  --config webpack.config.js",
-    "obfuscate:build:publish": "npm run build:obfuscate && npm publish .",
->>>>>>> 51364c70
     "format": "prettier --write \"src/**/*.ts\" \"test/**/*.ts\"",
-    "start": "npm run watch:run",
+    "start": "pnpm run watch:run",
     "start:prod": "node docker/main",
     "lint": "eslint \"{src,apps,libs,test}/**/*.ts\" --fix",
     "test": "jest",
@@ -122,13 +116,8 @@
     "multer": "^1.4.5-lts.1",
     "mysql2": "^3.2.0",
     "nanoid": "^3.1.20",
-<<<<<<< HEAD
     "nc-help": "^0.2.88",
-    "nc-lib-gui": "0.109.4",
-=======
-    "nc-help": "^0.2.87",
     "nc-lib-gui": "0.109.6",
->>>>>>> 51364c70
     "nc-plugin": "^0.1.3",
     "ncp": "^2.0.0",
     "nocodb-sdk": "file:../nocodb-sdk",
