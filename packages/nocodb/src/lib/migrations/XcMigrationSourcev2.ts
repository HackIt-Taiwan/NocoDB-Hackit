import * as nc_011 from './v2/nc_011';
import * as nc_012_alter_column_data_types from './v2/nc_012_alter_column_data_types';
import * as nc_013_sync_source from './v2/nc_013_sync_source';
import * as nc_014_alter_column_data_types from './v2/nc_014_alter_column_data_types';
import * as nc_015_add_meta_col_in_column_table from './v2/nc_015_add_meta_col_in_column_table';
import * as nc_016_alter_hooklog_payload_types from './v2/nc_016_alter_hooklog_payload_types';
import * as nc_017_add_user_token_version_column from './v2/nc_017_add_user_token_version_column';
import * as nc_018_add_meta_in_view from './v2/nc_018_add_meta_in_view';
import * as nc_019_add_meta_in_meta_tables from './v2/nc_019_add_meta_in_meta_tables';
import * as nc_020_kanban_view from './v2/nc_020_kanban_view';
<<<<<<< HEAD
import * as nc_021_map_view from './v2/nc_021_map_view';
import * as nc_022_map_view_column from './v2/nc_022_map_view_column';
=======
import * as nc_021_add_fields_in_token from './v2/nc_021_add_fields_in_token';
>>>>>>> f633b583

// Create a custom migration source class
export default class XcMigrationSourcev2 {
  // Must return a Promise containing a list of migrations.
  // Migrations can be whatever you want, they will be passed as
  // arguments to getMigrationName and getMigration
  public getMigrations(): Promise<any> {
    // In this run we are just returning migration names
    return Promise.resolve([
      'nc_011',
      'nc_012_alter_column_data_types',
      'nc_013_sync_source',
      'nc_014_alter_column_data_types',
      'nc_015_add_meta_col_in_column_table',
      'nc_016_alter_hooklog_payload_types',
      'nc_017_add_user_token_version_column',
      'nc_018_add_meta_in_view',
      'nc_019_add_meta_in_meta_tables',
      'nc_020_kanban_view',
<<<<<<< HEAD
      'nc_021_map_view',
      'nc_022_map_view_column',
=======
      'nc_021_add_fields_in_token',
>>>>>>> f633b583
    ]);
  }

  public getMigrationName(migration): string {
    return migration;
  }

  public getMigration(migration): any {
    switch (migration) {
      case 'nc_011':
        return nc_011;
      case 'nc_012_alter_column_data_types':
        return nc_012_alter_column_data_types;
      case 'nc_013_sync_source':
        return nc_013_sync_source;
      case 'nc_014_alter_column_data_types':
        return nc_014_alter_column_data_types;
      case 'nc_015_add_meta_col_in_column_table':
        return nc_015_add_meta_col_in_column_table;
      case 'nc_016_alter_hooklog_payload_types':
        return nc_016_alter_hooklog_payload_types;
      case 'nc_017_add_user_token_version_column':
        return nc_017_add_user_token_version_column;
      case 'nc_018_add_meta_in_view':
        return nc_018_add_meta_in_view;
      case 'nc_019_add_meta_in_meta_tables':
        return nc_019_add_meta_in_meta_tables;
      case 'nc_020_kanban_view':
        return nc_020_kanban_view;
<<<<<<< HEAD
      case 'nc_021_map_view':
        return nc_021_map_view;
      case 'nc_022_map_view_column':
        return nc_022_map_view_column;
=======
      case 'nc_021_add_fields_in_token':
        return nc_021_add_fields_in_token;
>>>>>>> f633b583
    }
  }
}<|MERGE_RESOLUTION|>--- conflicted
+++ resolved
@@ -8,12 +8,11 @@
 import * as nc_018_add_meta_in_view from './v2/nc_018_add_meta_in_view';
 import * as nc_019_add_meta_in_meta_tables from './v2/nc_019_add_meta_in_meta_tables';
 import * as nc_020_kanban_view from './v2/nc_020_kanban_view';
-<<<<<<< HEAD
-import * as nc_021_map_view from './v2/nc_021_map_view';
-import * as nc_022_map_view_column from './v2/nc_022_map_view_column';
-=======
 import * as nc_021_add_fields_in_token from './v2/nc_021_add_fields_in_token';
->>>>>>> f633b583
+import * as nc_023_map_view from './v2/nc_021_map_view';
+import * as nc_024_map_view_column from './v2/nc_022_map_view_column';
+
+
 
 // Create a custom migration source class
 export default class XcMigrationSourcev2 {
@@ -33,12 +32,9 @@
       'nc_018_add_meta_in_view',
       'nc_019_add_meta_in_meta_tables',
       'nc_020_kanban_view',
-<<<<<<< HEAD
-      'nc_021_map_view',
-      'nc_022_map_view_column',
-=======
       'nc_021_add_fields_in_token',
->>>>>>> f633b583
+      'nc_023_map_view',
+      'nc_024_map_view_column',
     ]);
   }
 
@@ -68,15 +64,12 @@
         return nc_019_add_meta_in_meta_tables;
       case 'nc_020_kanban_view':
         return nc_020_kanban_view;
-<<<<<<< HEAD
-      case 'nc_021_map_view':
-        return nc_021_map_view;
-      case 'nc_022_map_view_column':
-        return nc_022_map_view_column;
-=======
       case 'nc_021_add_fields_in_token':
         return nc_021_add_fields_in_token;
->>>>>>> f633b583
+      case 'nc_023_map_view':
+        return nc_023_map_view;
+      case 'nc_024_map_view_column':
+        return nc_024_map_view_column;
     }
   }
 }