import { customAlphabet } from 'nanoid';
import {
  BoolType,
  ColumnReqType,
  LinkToAnotherRecordType,
  LookupColumnReqType,
  RelationTypes,
  RollupColumnReqType,
  TableType,
  UITypes,
} from 'nocodb-sdk';
import Column from '../../../models/Column';
import LinkToAnotherRecordColumn from '../../../models/LinkToAnotherRecordColumn';
import LookupColumn from '../../../models/LookupColumn';
import Model from '../../../models/Model';
import { getUniqueColumnAliasName } from '../../helpers/getUniqueName';
import validateParams from '../../helpers/validateParams';

export const randomID = customAlphabet(
  '1234567890abcdefghijklmnopqrstuvwxyz_',
  10
);

export async function createHmAndBtColumn(
  child: Model,
  parent: Model,
  childColumn: Column,
  type?: RelationTypes,
  alias?: string,
  fkColName?: string,
  virtual: BoolType = false,
  isSystemCol = false
) {
  // save bt column
  {
    const title = getUniqueColumnAliasName(
      await child.getColumns(),
      type === 'bt' ? alias : `${parent.title}`
    );
    await Column.insert<LinkToAnotherRecordColumn>({
      title,

      fk_model_id: child.id,
      // ref_db_alias
      uidt: UITypes.LinkToAnotherRecord,
      type: 'bt',
      // db_type:

      fk_child_column_id: childColumn.id,
      fk_parent_column_id: parent.primaryKey.id,
      fk_related_model_id: parent.id,
      virtual,
      system: isSystemCol,
      fk_col_name: fkColName,
      fk_index_name: fkColName,
    });
  }
  // save hm column
  {
    const title = getUniqueColumnAliasName(
      await parent.getColumns(),
      type === 'hm' ? alias : `${child.title} List`
    );
    await Column.insert({
      title,
      fk_model_id: parent.id,
      uidt: UITypes.LinkToAnotherRecord,
      type: 'hm',
      fk_child_column_id: childColumn.id,
      fk_parent_column_id: parent.primaryKey.id,
      fk_related_model_id: child.id,
      virtual,
      system: isSystemCol,
      fk_col_name: fkColName,
      fk_index_name: fkColName,
    });
  }
}

<<<<<<< HEAD
export async function validateRollupPayload(payload: ColumnReqType) {
=======
export async function validateRollupPayload(payload: ColumnReqType | Column) {
>>>>>>> b5157317
  validateParams(
    [
      'title',
      'fk_relation_column_id',
      'fk_rollup_column_id',
      'rollup_function',
    ],
    payload
  );

  const relation = await (
    await Column.get({
      colId: (payload as RollupColumnReqType).fk_relation_column_id,
    })
  ).getColOptions<LinkToAnotherRecordType>();

  if (!relation) {
    throw new Error('Relation column not found');
  }

  let relatedColumn: Column;
  switch (relation.type) {
    case 'hm':
      relatedColumn = await Column.get({
        colId: relation.fk_child_column_id,
      });
      break;
    case 'mm':
    case 'bt':
      relatedColumn = await Column.get({
        colId: relation.fk_parent_column_id,
      });
      break;
  }

  const relatedTable = await relatedColumn.getModel();
  if (
    !(await relatedTable.getColumns()).find(
      (c) => c.id === (payload as RollupColumnReqType).fk_rollup_column_id
    )
  )
    throw new Error('Rollup column not found in related table');
}

export async function validateLookupPayload(
  payload: ColumnReqType,
  columnId?: string
) {
  validateParams(
    ['title', 'fk_relation_column_id', 'fk_lookup_column_id'],
    payload
  );

  // check for circular reference
  if (columnId) {
    let lkCol: LookupColumn | LookupColumnReqType =
      payload as LookupColumnReqType;
    while (lkCol) {
      // check if lookup column is same as column itself
      if (columnId === lkCol.fk_lookup_column_id)
        throw new Error('Circular lookup reference not allowed');
      lkCol = await Column.get({ colId: lkCol.fk_lookup_column_id }).then(
        (c: Column) => {
          if (c.uidt === 'Lookup') {
            return c.getColOptions<LookupColumn>();
          }
          return null;
        }
      );
    }
  }

  const relation = await (
    await Column.get({
      colId: (payload as LookupColumnReqType).fk_relation_column_id,
    })
  ).getColOptions<LinkToAnotherRecordType>();

  if (!relation) {
    throw new Error('Relation column not found');
  }

  let relatedColumn: Column;
  switch (relation.type) {
    case 'hm':
      relatedColumn = await Column.get({
        colId: relation.fk_child_column_id,
      });
      break;
    case 'mm':
    case 'bt':
      relatedColumn = await Column.get({
        colId: relation.fk_parent_column_id,
      });
      break;
  }

  const relatedTable = await relatedColumn.getModel();
  if (
    !(await relatedTable.getColumns()).find(
      (c) => c.id === (payload as LookupColumnReqType).fk_lookup_column_id
    )
  )
    throw new Error('Lookup column not found in related table');
}

export const validateRequiredField = (
  payload: Record<string, any>,
  requiredProps: string[]
) => {
  return requiredProps.every(
    (prop) =>
      prop in payload && payload[prop] !== undefined && payload[prop] !== null
  );
};

// generate unique foreign key constraint name for foreign key
export const generateFkName = (parent: TableType, child: TableType) => {
  // generate a unique constraint name by taking first 10 chars of parent and child table name (by replacing all non word chars with _)
  // and appending a random string of 15 chars maximum length.
  // In database constraint name can be upto 64 chars and here we are generating a name of maximum 40 chars
  const constraintName = `fk_${parent.table_name
    .replace(/\W+/g, '_')
    .slice(0, 10)}_${child.table_name
    .replace(/\W+/g, '_')
    .slice(0, 10)}_${randomID(15)}`;
  return constraintName;
};<|MERGE_RESOLUTION|>--- conflicted
+++ resolved
@@ -77,11 +77,7 @@
   }
 }
 
-<<<<<<< HEAD
-export async function validateRollupPayload(payload: ColumnReqType) {
-=======
 export async function validateRollupPayload(payload: ColumnReqType | Column) {
->>>>>>> b5157317
   validateParams(
     [
       'title',
