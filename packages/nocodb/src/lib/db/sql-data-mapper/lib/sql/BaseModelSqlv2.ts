import autoBind from 'auto-bind';
<<<<<<< HEAD
import groupBy from 'lodash/groupBy';
import DataLoader from 'dataloader';
import {
  AuditOperationSubTypes,
  AuditOperationTypes,
  isVirtualCol,
=======
import DataLoader from 'dataloader';
import ejs from 'ejs';
import DOMPurify from 'isomorphic-dompurify';
import { QueryBuilder } from 'knex';
import _ from 'lodash';
import { customAlphabet } from 'nanoid';
import {
  AuditOperationSubTypes,
  AuditOperationTypes,
  isSystemColumn,
>>>>>>> 4f4a02e7
  RelationTypes,
  UITypes,
  ViewTypes,
} from 'nocodb-sdk';
<<<<<<< HEAD
import ejs from 'ejs';
import Validator from 'validator';
import { customAlphabet } from 'nanoid';
import DOMPurify from 'isomorphic-dompurify';
import Model from '../../../../models/Model';
import Column from '../../../../models/Column';
import Filter, {
  COMPARISON_OPS,
  COMPARISON_SUB_OPS,
  IS_WITHIN_COMPARISON_SUB_OPS,
} from '../../../../models/Filter';
import Sort from '../../../../models/Sort';
import View from '../../../../models/View';
import formSubmissionEmailTemplate from '../../../../utils/common/formSubmissionEmailTemplate';
import Audit from '../../../../models/Audit';
import FormView from '../../../../models/FormView';
import Hook from '../../../../models/Hook';
=======
import Validator from 'validator';
import { NcError } from '../../../../meta/helpers/catchError';
>>>>>>> 4f4a02e7
import NcPluginMgrv2 from '../../../../meta/helpers/NcPluginMgrv2';
import {
  _transformSubmittedFormDataForEmail,
  invokeWebhook,
} from '../../../../meta/helpers/webhookHelpers';
<<<<<<< HEAD
import { NcError } from '../../../../meta/helpers/catchError';
import { customValidators } from './customValidators';
import formulaQueryBuilderv2 from './formulav2/formulaQueryBuilderv2';
import genRollupSelectv2 from './genRollupSelectv2';
import sortV2 from './sortV2';
import conditionV2 from './conditionV2';
import { sanitize, unsanitize } from './helpers/sanitize';
import type { SortType } from 'nocodb-sdk';
import type { Knex } from 'knex';
import type FormulaColumn from '../../../../models/FormulaColumn';
import type { XcFilter, XcFilterWithAlias } from '../BaseModel';
import type LookupColumn from '../../../../models/LookupColumn';
import type RollupColumn from '../../../../models/RollupColumn';
import type LinkToAnotherRecordColumn from '../../../../models/LinkToAnotherRecordColumn';
import type { XKnex } from '../../index';
import type SelectOption from '../../../../models/SelectOption';
import type QrCodeColumn from '../../../../models/QrCodeColumn';
import type BarcodeColumn from '../../../../models/BarcodeColumn';
=======
import Audit from '../../../../models/Audit';
import Column from '../../../../models/Column';
import Filter from '../../../../models/Filter';
import FormulaColumn from '../../../../models/FormulaColumn';
import FormView from '../../../../models/FormView';
import GridViewColumn from '../../../../models/GridViewColumn';
import Hook from '../../../../models/Hook';
import LinkToAnotherRecordColumn from '../../../../models/LinkToAnotherRecordColumn';
import LookupColumn from '../../../../models/LookupColumn';

import Model from '../../../../models/Model';
import RollupColumn from '../../../../models/RollupColumn';
import Sort from '../../../../models/Sort';
import View from '../../../../models/View';
import formSubmissionEmailTemplate from '../../../../utils/common/formSubmissionEmailTemplate';
import { XKnex } from '../../index';
import { XcFilter, XcFilterWithAlias } from '../BaseModel';
import conditionV2 from './conditionV2';
import { customValidators } from './customValidators';
import formulaQueryBuilderv2 from './formulav2/formulaQueryBuilderv2';
import genRollupSelectv2 from './genRollupSelectv2';
import { sanitize, unsanitize } from './helpers/sanitize';
import sortV2 from './sortV2';
>>>>>>> 4f4a02e7

const GROUP_COL = '__nc_group_id';

const nanoidv2 = customAlphabet('1234567890abcdefghijklmnopqrstuvwxyz', 14);
const { v4: uuidv4 } = require('uuid');

async function populatePk(model: Model, insertObj: any) {
  await model.getColumns();
  for (const pkCol of model.primaryKeys) {
    if (!pkCol.meta?.ag || insertObj[pkCol.title]) continue;
    insertObj[pkCol.title] =
      pkCol.meta?.ag === 'nc' ? `rc_${nanoidv2()}` : uuidv4();
  }
}

function checkColumnRequired(
  column: Column<any>,
  fields: string[],
  extractPkAndPv?: boolean
) {
  // if primary key or foreign key included in fields, it's required
  if (column.pk || column.uidt === UITypes.ForeignKey) return true;

  if (extractPkAndPv && column.pv) return true;

  // check fields defined and if not, then select all
  // if defined check if it is in the fields
  return !fields || fields.includes(column.title);
}

/**
 * Base class for models
 *
 * @class
 * @classdesc Base class for models
 */
class BaseModelSqlv2 {
  protected dbDriver: XKnex;
  protected model: Model;
  protected viewId: string;
  private _proto: any;
  private _columns = {};

  private config: any = {
    limitDefault: Math.max(+process.env.DB_QUERY_LIMIT_DEFAULT || 25, 1),
    limitMin: Math.max(+process.env.DB_QUERY_LIMIT_MIN || 1, 1),
    limitMax: Math.max(+process.env.DB_QUERY_LIMIT_MAX || 1000, 1),
  };

  constructor({
    dbDriver,
    model,
    viewId,
  }: {
    [key: string]: any;
    model: Model;
  }) {
    this.dbDriver = dbDriver;
    this.model = model;
    this.viewId = viewId;
    autoBind(this);
  }

  public async readByPk(id?: any): Promise<any> {
    const qb = this.dbDriver(this.tnPath);

    await this.selectObject({ qb });

    qb.where(_wherePk(this.model.primaryKeys, id));

    const data = (await this.execAndParse(qb))?.[0];

    if (data) {
      const proto = await this.getProto();
      data.__proto__ = proto;
    }
    return data;
  }

  public async exist(id?: any): Promise<any> {
    const qb = this.dbDriver(this.tnPath);
    await this.selectObject({ qb });
    const pks = this.model.primaryKeys;
    if ((id + '').split('___').length != pks.length) {
      return false;
    }
    return !!(await qb.where(_wherePk(pks, id)).first());
  }

  // todo: add support for sortArrJson
  public async findOne(
    args: {
      where?: string;
      filterArr?: Filter[];
      sort?: string | string[];
    } = {}
  ): Promise<any> {
    const { where, ...rest } = this._getListArgs(args as any);
    const qb = this.dbDriver(this.tnPath);
    await this.selectObject({ qb });

    const aliasColObjMap = await this.model.getAliasColObjMap();
    const sorts = extractSortsObject(rest?.sort, aliasColObjMap);
    const filterObj = extractFilterFromXwhere(where, aliasColObjMap);

    await conditionV2(
      [
        new Filter({
          children: args.filterArr || [],
          is_group: true,
          logical_op: 'and',
        }),
        new Filter({
          children: filterObj,
          is_group: true,
          logical_op: 'and',
        }),
      ],
      qb,
      this.dbDriver
    );

    if (Array.isArray(sorts) && sorts?.length) {
      await sortV2(sorts, qb, this.dbDriver);
    } else if (this.model.primaryKey) {
      qb.orderBy(this.model.primaryKey.column_name);
    }

    const data = await qb.first();

    if (data) {
      const proto = await this.getProto();
      data.__proto__ = proto;
    }
    return data;
  }

  public async list(
    args: {
      where?: string;
      limit?;
      offset?;
      filterArr?: Filter[];
      sortArr?: Sort[];
      sort?: string | string[];
    } = {},
    ignoreViewFilterAndSort = false
  ): Promise<any> {
    const { where, fields, ...rest } = this._getListArgs(args as any);

    const qb = this.dbDriver(this.tnPath);
    await this.selectObject({ qb, fields, viewId: this.viewId });
    if (+rest?.shuffle) {
      await this.shuffle({ qb });
    }

    const aliasColObjMap = await this.model.getAliasColObjMap();
    let sorts = extractSortsObject(rest?.sort, aliasColObjMap);
    const filterObj = extractFilterFromXwhere(where, aliasColObjMap);
    // todo: replace with view id
    if (!ignoreViewFilterAndSort && this.viewId) {
      await conditionV2(
        [
          new Filter({
            children:
              (await Filter.rootFilterList({ viewId: this.viewId })) || [],
            is_group: true,
          }),
          new Filter({
            children: args.filterArr || [],
            is_group: true,
            logical_op: 'and',
          }),
          new Filter({
            children: filterObj,
            is_group: true,
            logical_op: 'and',
          }),
        ],
        qb,
        this.dbDriver
      );

      if (!sorts)
        sorts = args.sortArr?.length
          ? args.sortArr
          : await Sort.list({ viewId: this.viewId });

      await sortV2(sorts, qb, this.dbDriver);
    } else {
      await conditionV2(
        [
          new Filter({
            children: args.filterArr || [],
            is_group: true,
            logical_op: 'and',
          }),
          new Filter({
            children: filterObj,
            is_group: true,
            logical_op: 'and',
          }),
        ],
        qb,
        this.dbDriver
      );

      if (!sorts) sorts = args.sortArr;

      await sortV2(sorts, qb, this.dbDriver);
    }

    // sort by primary key if not autogenerated string
    // if autogenerated string sort by created_at column if present
    if (this.model.primaryKey && this.model.primaryKey.ai) {
      qb.orderBy(this.model.primaryKey.column_name);
    } else if (this.model.columns.find((c) => c.column_name === 'created_at')) {
      qb.orderBy('created_at');
    }

    if (!ignoreViewFilterAndSort) applyPaginate(qb, rest);
    const proto = await this.getProto();
<<<<<<< HEAD
    const data = await this.execAndParse(qb);
=======
    const data = await this.extractRawQueryAndExec(qb);

    // console.log(qb.toQuery());
>>>>>>> 4f4a02e7

    return data?.map((d) => {
      d.__proto__ = proto;
      return d;
    });
  }

  public async count(
    args: { where?: string; limit?; filterArr?: Filter[] } = {},
    ignoreViewFilterAndSort = false
  ): Promise<any> {
    await this.model.getColumns();
    const { where } = this._getListArgs(args);

    const qb = this.dbDriver(this.tnPath);

    // qb.xwhere(where, await this.model.getAliasColMapping());
    const aliasColObjMap = await this.model.getAliasColObjMap();
    const filterObj = extractFilterFromXwhere(where, aliasColObjMap);

    if (!ignoreViewFilterAndSort && this.viewId) {
      await conditionV2(
        [
          new Filter({
            children:
              (await Filter.rootFilterList({ viewId: this.viewId })) || [],
            is_group: true,
          }),
          new Filter({
            children: args.filterArr || [],
            is_group: true,
            logical_op: 'and',
          }),
          new Filter({
            children: filterObj,
            is_group: true,
            logical_op: 'and',
          }),
          ...(args.filterArr || []),
        ],
        qb,
        this.dbDriver
      );
    } else {
      await conditionV2(
        [
          new Filter({
            children: args.filterArr || [],
            is_group: true,
            logical_op: 'and',
          }),
          new Filter({
            children: filterObj,
            is_group: true,
            logical_op: 'and',
          }),
          ...(args.filterArr || []),
        ],
        qb,
        this.dbDriver
      );
    }

    qb.count(sanitize(this.model.primaryKey?.column_name) || '*', {
      as: 'count',
    }).first();

    let sql = sanitize(qb.toQuery());
    if (!this.isPg && !this.isMssql && !this.isSnowflake) {
      sql = unsanitize(qb.toQuery());
    }

    const res = (await this.dbDriver.raw(sql)) as any;

    return (this.isPg || this.isSnowflake ? res.rows[0] : res[0][0] ?? res[0])
      .count;
  }

  // todo: add support for sortArrJson and filterArrJson
  async groupBy(
    args: {
      where?: string;
      column_name: string;
      limit?;
      offset?;
      sort?: string | string[];
    } = {
      column_name: '',
    }
  ) {
    const { where, ...rest } = this._getListArgs(args as any);

    const qb = this.dbDriver(this.tnPath);
    qb.count(`${this.model.primaryKey?.column_name || '*'} as count`);
    qb.select(args.column_name);

    if (+rest?.shuffle) {
      await this.shuffle({ qb });
    }

    const aliasColObjMap = await this.model.getAliasColObjMap();

    const sorts = extractSortsObject(rest?.sort, aliasColObjMap);

    const filterObj = extractFilterFromXwhere(where, aliasColObjMap);
    await conditionV2(
      [
        new Filter({
          children: filterObj,
          is_group: true,
          logical_op: 'and',
        }),
      ],
      qb,
      this.dbDriver
    );
    qb.groupBy(args.column_name);
    if (sorts) await sortV2(sorts, qb, this.dbDriver);
    applyPaginate(qb, rest);
<<<<<<< HEAD
    return await qb;
=======
    const data = await qb;
    return data;
>>>>>>> 4f4a02e7
  }

  async multipleHmList({ colId, ids }, args: { limit?; offset? } = {}) {
    try {
      const { where, sort, ...rest } = this._getListArgs(args as any);
      // todo: get only required fields

      // const { cn } = this.hasManyRelations.find(({ tn }) => tn === child) || {};
      const relColumn = (await this.model.getColumns()).find(
        (c) => c.id === colId
      );

      const chilCol = await (
        (await relColumn.getColOptions()) as LinkToAnotherRecordColumn
      ).getChildColumn();
      const childTable = await chilCol.getModel();
      const parentCol = await (
        (await relColumn.getColOptions()) as LinkToAnotherRecordColumn
      ).getParentColumn();
      const parentTable = await parentCol.getModel();
      const childModel = await Model.getBaseModelSQL({
        model: childTable,
        dbDriver: this.dbDriver,
      });
      await parentTable.getColumns();

<<<<<<< HEAD
      const childTn = this.getTnPath(childTable);
      const parentTn = this.getTnPath(parentTable);

      const qb = this.dbDriver(childTn);
      await childModel.selectObject({ qb });
      await this.applySortAndFilter({ table: childTable, where, qb, sort });
=======
      const qb = this.dbDriver(childTable.table_name);
      await childModel.selectObject({ qb, extractPkAndPv: true });
>>>>>>> 4f4a02e7

      const childQb = this.dbDriver.queryBuilder().from(
        this.dbDriver
          .unionAll(
            ids.map((p) => {
              const query = qb
                .clone()
                .select(this.dbDriver.raw('? as ??', [p, GROUP_COL]))
                .whereIn(
                  chilCol.column_name,
                  this.dbDriver(parentTn)
                    .select(parentCol.column_name)
                    // .where(parentTable.primaryKey.cn, p)
                    .where(_wherePk(parentTable.primaryKeys, p))
                );
              // todo: sanitize
              query.limit(+rest?.limit || 25);
              query.offset(+rest?.offset || 0);

              return this.isSqlite ? this.dbDriver.select().from(query) : query;
            }),
            !this.isSqlite
          )
          .as('list')
      );

<<<<<<< HEAD
      const children = await this.execAndParse(childQb, childTable);
=======

      // console.log(childQb.toQuery())

      const children = await this.extractRawQueryAndExec(childQb);
>>>>>>> 4f4a02e7
      const proto = await (
        await Model.getBaseModelSQL({
          id: childTable.id,
          dbDriver: this.dbDriver,
        })
      ).getProto();

<<<<<<< HEAD
      return groupBy(
=======

      return _.groupBy(
>>>>>>> 4f4a02e7
        children.map((c) => {
          c.__proto__ = proto;
          return c;
        }),
        GROUP_COL
      );
    } catch (e) {
      console.log(e);
      throw e;
    }
  }

  private async applySortAndFilter({
    table,
    where,
    qb,
    sort,
  }: {
    table: Model;
    where: string;
    qb;
    sort: string;
  }) {
    const childAliasColMap = await table.getAliasColObjMap();

    const filter = extractFilterFromXwhere(where, childAliasColMap);
    await conditionV2(filter, qb, this.dbDriver);
    if (!sort) return;
    const sortObj = extractSortsObject(sort, childAliasColMap);
    if (sortObj) await sortV2(sortObj, qb, this.dbDriver);
  }

  async multipleHmListCount({ colId, ids }) {
    try {
      // const { cn } = this.hasManyRelations.find(({ tn }) => tn === child) || {};
      const relColumn = (await this.model.getColumns()).find(
        (c) => c.id === colId
      );
      const chilCol = await (
        (await relColumn.getColOptions()) as LinkToAnotherRecordColumn
      ).getChildColumn();
      const childTable = await chilCol.getModel();
      const parentCol = await (
        (await relColumn.getColOptions()) as LinkToAnotherRecordColumn
      ).getParentColumn();
      const parentTable = await parentCol.getModel();
      await parentTable.getColumns();

      const childTn = this.getTnPath(childTable);
      const parentTn = this.getTnPath(parentTable);

      const children = await this.dbDriver.unionAll(
        ids.map((p) => {
          const query = this.dbDriver(childTn)
            .count(`${chilCol?.column_name} as count`)
            .whereIn(
              chilCol.column_name,
              this.dbDriver(parentTn)
                .select(parentCol.column_name)
                // .where(parentTable.primaryKey.cn, p)
                .where(_wherePk(parentTable.primaryKeys, p))
            )
            .first();

          return this.isSqlite ? this.dbDriver.select().from(query) : query;
        }),
        !this.isSqlite
      );

      return children.map(({ count }) => count);
    } catch (e) {
      console.log(e);
      throw e;
    }
  }

  async hmList({ colId, id }, args: { limit?; offset? } = {}) {
    try {
      const { where, sort, ...rest } = this._getListArgs(args as any);
      // todo: get only required fields

      const relColumn = (await this.model.getColumns()).find(
        (c) => c.id === colId
      );

      const chilCol = await (
        (await relColumn.getColOptions()) as LinkToAnotherRecordColumn
      ).getChildColumn();
      const childTable = await chilCol.getModel();
      const parentCol = await (
        (await relColumn.getColOptions()) as LinkToAnotherRecordColumn
      ).getParentColumn();
      const parentTable = await parentCol.getModel();
      const childModel = await Model.getBaseModelSQL({
        model: childTable,
        dbDriver: this.dbDriver,
      });
      await parentTable.getColumns();

      const childTn = this.getTnPath(childTable);
      const parentTn = this.getTnPath(parentTable);

      const qb = this.dbDriver(childTn);
      await this.applySortAndFilter({ table: childTable, where, qb, sort });

      qb.whereIn(
        chilCol.column_name,
        this.dbDriver(parentTn)
          .select(parentCol.column_name)
          // .where(parentTable.primaryKey.cn, p)
          .where(_wherePk(parentTable.primaryKeys, id))
      );
      // todo: sanitize
      qb.limit(+rest?.limit || 25);
      qb.offset(+rest?.offset || 0);

      await childModel.selectObject({ qb });

      const children = await this.execAndParse(qb, childTable);

      const proto = await (
        await Model.getBaseModelSQL({
          id: childTable.id,
          dbDriver: this.dbDriver,
        })
      ).getProto();

      return children.map((c) => {
        c.__proto__ = proto;
        return c;
      });
    } catch (e) {
      console.log(e);
      throw e;
    }
  }

  async hmListCount({ colId, id }) {
    try {
      // const { cn } = this.hasManyRelations.find(({ tn }) => tn === child) || {};
      const relColumn = (await this.model.getColumns()).find(
        (c) => c.id === colId
      );
      const chilCol = await (
        (await relColumn.getColOptions()) as LinkToAnotherRecordColumn
      ).getChildColumn();
      const childTable = await chilCol.getModel();
      const parentCol = await (
        (await relColumn.getColOptions()) as LinkToAnotherRecordColumn
      ).getParentColumn();
      const parentTable = await parentCol.getModel();
      await parentTable.getColumns();

      const childTn = this.getTnPath(childTable);
      const parentTn = this.getTnPath(parentTable);

      const query = this.dbDriver(childTn)
        .count(`${chilCol?.column_name} as count`)
        .whereIn(
          chilCol.column_name,
          this.dbDriver(parentTn)
            .select(parentCol.column_name)
            .where(_wherePk(parentTable.primaryKeys, id))
        )
        .first();
      const { count } = await query;
      return count;
    } catch (e) {
      console.log(e);
      throw e;
    }
  }

  public async multipleMmList(
    { colId, parentIds },
    args: { limit?; offset? } = {}
  ) {
<<<<<<< HEAD
    const { where, sort, ...rest } = this._getListArgs(args as any);
=======
    const { where, ...rest } = this._getListArgs(args as any);
>>>>>>> 4f4a02e7
    const relColumn = (await this.model.getColumns()).find(
      (c) => c.id === colId
    );
    const relColOptions =
      (await relColumn.getColOptions()) as LinkToAnotherRecordColumn;

    // const tn = this.model.tn;
    // const cn = (await relColOptions.getChildColumn()).title;
    const mmTable = await relColOptions.getMMModel();
    const vtn = this.getTnPath(mmTable);
    const vcn = (await relColOptions.getMMChildColumn()).column_name;
    const vrcn = (await relColOptions.getMMParentColumn()).column_name;
    const rcn = (await relColOptions.getParentColumn()).column_name;
    const cn = (await relColOptions.getChildColumn()).column_name;
    const childTable = await (await relColOptions.getParentColumn()).getModel();
    const parentTable = await (await relColOptions.getChildColumn()).getModel();
    await parentTable.getColumns();
    const childModel = await Model.getBaseModelSQL({
      dbDriver: this.dbDriver,
      model: childTable,
    });

    const childTn = this.getTnPath(childTable);
    const parentTn = this.getTnPath(parentTable);

    const rtn = childTn;
    const rtnId = childTable.id;

    const qb = this.dbDriver(rtn).join(vtn, `${vtn}.${vrcn}`, `${rtn}.${rcn}`);

    await childModel.selectObject({ qb });

    await this.applySortAndFilter({ table: childTable, where, qb, sort });

    const finalQb = this.dbDriver.unionAll(
      parentIds.map((id) => {
        const query = qb
          .clone()
          .whereIn(
            `${vtn}.${vcn}`,
            this.dbDriver(parentTn)
              .select(cn)
              // .where(parentTable.primaryKey.cn, id)
              .where(_wherePk(parentTable.primaryKeys, id))
          )
          .select(this.dbDriver.raw('? as ??', [id, GROUP_COL]));

        // todo: sanitize
        query.limit(+rest?.limit || 25);
        query.offset(+rest?.offset || 0);

        return this.isSqlite ? this.dbDriver.select().from(query) : query;
      }),
      !this.isSqlite
    );

    let children = await this.execAndParse(finalQb, childTable);
    if (this.isMySQL) {
      children = children[0];
    }
    const proto = await (
      await Model.getBaseModelSQL({
        id: rtnId,
        dbDriver: this.dbDriver,
      })
    ).getProto();
    const gs = groupBy(
      children.map((c) => {
        c.__proto__ = proto;
        return c;
      }),
      GROUP_COL
    );
    return parentIds.map((id) => gs[id] || []);
  }

  public async mmList({ colId, parentId }, args: { limit?; offset? } = {}) {
    const { where, sort, ...rest } = this._getListArgs(args as any);
    const relColumn = (await this.model.getColumns()).find(
      (c) => c.id === colId
    );
    const relColOptions =
      (await relColumn.getColOptions()) as LinkToAnotherRecordColumn;

    // const tn = this.model.tn;
    // const cn = (await relColOptions.getChildColumn()).title;
    const mmTable = await relColOptions.getMMModel();
    const vtn = this.getTnPath(mmTable);
    const vcn = (await relColOptions.getMMChildColumn()).column_name;
    const vrcn = (await relColOptions.getMMParentColumn()).column_name;
    const rcn = (await relColOptions.getParentColumn()).column_name;
    const cn = (await relColOptions.getChildColumn()).column_name;
    const childTable = await (await relColOptions.getParentColumn()).getModel();
    const parentTable = await (await relColOptions.getChildColumn()).getModel();
    await parentTable.getColumns();
    const childModel = await Model.getBaseModelSQL({
      dbDriver: this.dbDriver,
      model: childTable,
    });

    const childTn = this.getTnPath(childTable);
    const parentTn = this.getTnPath(parentTable);

    const rtn = childTn;
    const rtnId = childTable.id;

    const qb = this.dbDriver(rtn)
      .join(vtn, `${vtn}.${vrcn}`, `${rtn}.${rcn}`)
      .whereIn(
        `${vtn}.${vcn}`,
        this.dbDriver(parentTn)
          .select(cn)
          // .where(parentTable.primaryKey.cn, id)
          .where(_wherePk(parentTable.primaryKeys, parentId))
      );

    await childModel.selectObject({ qb });

    await this.applySortAndFilter({ table: childTable, where, qb, sort });

    // todo: sanitize
    qb.limit(+rest?.limit || 25);
    qb.offset(+rest?.offset || 0);

    const children = await this.execAndParse(qb, childTable);
    const proto = await (
      await Model.getBaseModelSQL({ id: rtnId, dbDriver: this.dbDriver })
    ).getProto();

    return children.map((c) => {
      c.__proto__ = proto;
      return c;
    });
  }

  public async multipleMmListCount({ colId, parentIds }) {
    const relColumn = (await this.model.getColumns()).find(
      (c) => c.id === colId
    );
    const relColOptions =
      (await relColumn.getColOptions()) as LinkToAnotherRecordColumn;

    const mmTable = await relColOptions.getMMModel();
    const vtn = this.getTnPath(mmTable);
    const vcn = (await relColOptions.getMMChildColumn()).column_name;
    const vrcn = (await relColOptions.getMMParentColumn()).column_name;
    const rcn = (await relColOptions.getParentColumn()).column_name;
    const cn = (await relColOptions.getChildColumn()).column_name;
    const childTable = await (await relColOptions.getParentColumn()).getModel();
    const parentTable = await (await relColOptions.getChildColumn()).getModel();
    await parentTable.getColumns();

    const childTn = this.getTnPath(childTable);
    const parentTn = this.getTnPath(parentTable);

    const rtn = childTn;

    const qb = this.dbDriver(rtn)
      .join(vtn, `${vtn}.${vrcn}`, `${rtn}.${rcn}`)
      // .select({
      //   [`${tn}_${vcn}`]: `${vtn}.${vcn}`
      // })
      .count(`${vtn}.${vcn}`, { as: 'count' });

    // await childModel.selectObject({ qb });
    const children = await this.dbDriver.unionAll(
      parentIds.map((id) => {
        const query = qb
          .clone()
          .whereIn(
            `${vtn}.${vcn}`,
            this.dbDriver(parentTn)
              .select(cn)
              // .where(parentTable.primaryKey.cn, id)
              .where(_wherePk(parentTable.primaryKeys, id))
          )
          .select(this.dbDriver.raw('? as ??', [id, GROUP_COL]));
        // this._paginateAndSort(query, { sort, limit, offset }, null, true);
        return this.isSqlite ? this.dbDriver.select().from(query) : query;
      }),
      !this.isSqlite
    );

    const gs = groupBy(children, GROUP_COL);
    return parentIds.map((id) => gs?.[id]?.[0] || []);
  }

  public async mmListCount({ colId, parentId }) {
    const relColumn = (await this.model.getColumns()).find(
      (c) => c.id === colId
    );
    const relColOptions =
      (await relColumn.getColOptions()) as LinkToAnotherRecordColumn;

    const mmTable = await relColOptions.getMMModel();
    const vtn = this.getTnPath(mmTable);
    const vcn = (await relColOptions.getMMChildColumn()).column_name;
    const vrcn = (await relColOptions.getMMParentColumn()).column_name;
    const rcn = (await relColOptions.getParentColumn()).column_name;
    const cn = (await relColOptions.getChildColumn()).column_name;
    const childTable = await (await relColOptions.getParentColumn()).getModel();
    const parentTable = await (await relColOptions.getChildColumn()).getModel();
    await parentTable.getColumns();

    const childTn = this.getTnPath(childTable);
    const parentTn = this.getTnPath(parentTable);

    const rtn = childTn;

    const qb = this.dbDriver(rtn)
      .join(vtn, `${vtn}.${vrcn}`, `${rtn}.${rcn}`)
      // .select({
      //   [`${tn}_${vcn}`]: `${vtn}.${vcn}`
      // })
      .count(`${vtn}.${vcn}`, { as: 'count' })
      .whereIn(
        `${vtn}.${vcn}`,
        this.dbDriver(parentTn)
          .select(cn)
          // .where(parentTable.primaryKey.cn, id)
          .where(_wherePk(parentTable.primaryKeys, parentId))
      )
      .first();

    const { count } = await qb;

    return count;
  }

  // todo: naming & optimizing
  public async getMmChildrenExcludedListCount(
    { colId, pid = null },
    args
  ): Promise<any> {
    const { where } = this._getListArgs(args as any);
    const relColumn = (await this.model.getColumns()).find(
      (c) => c.id === colId
    );
    const relColOptions =
      (await relColumn.getColOptions()) as LinkToAnotherRecordColumn;

    const mmTable = await relColOptions.getMMModel();
    const vtn = this.getTnPath(mmTable);
    const vcn = (await relColOptions.getMMChildColumn()).column_name;
    const vrcn = (await relColOptions.getMMParentColumn()).column_name;
    const rcn = (await relColOptions.getParentColumn()).column_name;
    const cn = (await relColOptions.getChildColumn()).column_name;
    const childTable = await (await relColOptions.getParentColumn()).getModel();
    const parentTable = await (await relColOptions.getChildColumn()).getModel();
    await parentTable.getColumns();

    const childTn = this.getTnPath(childTable);
    const parentTn = this.getTnPath(parentTable);

    const rtn = childTn;
    const qb = this.dbDriver(rtn)
      .count(`*`, { as: 'count' })
      .where((qb) => {
        qb.whereNotIn(
          rcn,
          this.dbDriver(rtn)
            .select(`${rtn}.${rcn}`)
            .join(vtn, `${rtn}.${rcn}`, `${vtn}.${vrcn}`)
            .whereIn(
              `${vtn}.${vcn}`,
              this.dbDriver(parentTn)
                .select(cn)
                // .where(parentTable.primaryKey.cn, pid)
                .where(_wherePk(parentTable.primaryKeys, pid))
            )
        ).orWhereNull(rcn);
      });

    const aliasColObjMap = await childTable.getAliasColObjMap();
    const filterObj = extractFilterFromXwhere(where, aliasColObjMap);

    await conditionV2(filterObj, qb, this.dbDriver);
    return (await qb.first())?.count;
  }

  // todo: naming & optimizing
  public async getMmChildrenExcludedList(
    { colId, pid = null },
    args
  ): Promise<any> {
    const { where, ...rest } = this._getListArgs(args as any);
    const relColumn = (await this.model.getColumns()).find(
      (c) => c.id === colId
    );
    const relColOptions =
      (await relColumn.getColOptions()) as LinkToAnotherRecordColumn;

    const mmTable = await relColOptions.getMMModel();
    const vtn = this.getTnPath(mmTable);
    const vcn = (await relColOptions.getMMChildColumn()).column_name;
    const vrcn = (await relColOptions.getMMParentColumn()).column_name;
    const rcn = (await relColOptions.getParentColumn()).column_name;
    const cn = (await relColOptions.getChildColumn()).column_name;
    const childTable = await (await relColOptions.getParentColumn()).getModel();
    const childModel = await Model.getBaseModelSQL({
      dbDriver: this.dbDriver,
      model: childTable,
    });
    const parentTable = await (await relColOptions.getChildColumn()).getModel();
    await parentTable.getColumns();

    const childTn = this.getTnPath(childTable);
    const parentTn = this.getTnPath(parentTable);

    const rtn = childTn;

    const qb = this.dbDriver(rtn).where((qb) =>
      qb
        .whereNotIn(
          rcn,
          this.dbDriver(rtn)
            .select(`${rtn}.${rcn}`)
            .join(vtn, `${rtn}.${rcn}`, `${vtn}.${vrcn}`)
            .whereIn(
              `${vtn}.${vcn}`,
              this.dbDriver(parentTn)
                .select(cn)
                // .where(parentTable.primaryKey.cn, pid)
                .where(_wherePk(parentTable.primaryKeys, pid))
            )
        )
        .orWhereNull(rcn)
    );

    if (+rest?.shuffle) {
      await this.shuffle({ qb });
    }

    await childModel.selectObject({ qb });

    const aliasColObjMap = await childTable.getAliasColObjMap();
    const filterObj = extractFilterFromXwhere(where, aliasColObjMap);
    await conditionV2(filterObj, qb, this.dbDriver);

    // sort by primary key if not autogenerated string
    // if autogenerated string sort by created_at column if present
    if (childTable.primaryKey && childTable.primaryKey.ai) {
      qb.orderBy(childTable.primaryKey.column_name);
    } else if (childTable.columns.find((c) => c.column_name === 'created_at')) {
      qb.orderBy('created_at');
    }

    applyPaginate(qb, rest);

    const proto = await childModel.getProto();
    const data = await qb;
<<<<<<< HEAD
=======

>>>>>>> 4f4a02e7
    return data.map((c) => {
      c.__proto__ = proto;
      return c;
    });
  }

  // todo: naming & optimizing
  public async getHmChildrenExcludedListCount(
    { colId, pid = null },
    args
  ): Promise<any> {
    const { where } = this._getListArgs(args as any);
    const relColumn = (await this.model.getColumns()).find(
      (c) => c.id === colId
    );
    const relColOptions =
      (await relColumn.getColOptions()) as LinkToAnotherRecordColumn;

    const cn = (await relColOptions.getChildColumn()).column_name;
    const rcn = (await relColOptions.getParentColumn()).column_name;
    const childTable = await (await relColOptions.getChildColumn()).getModel();
    const parentTable = await (
      await relColOptions.getParentColumn()
    ).getModel();

    const childTn = this.getTnPath(childTable);
    const parentTn = this.getTnPath(parentTable);

    const tn = childTn;
    const rtn = parentTn;
    await parentTable.getColumns();

    const qb = this.dbDriver(tn)
      .count(`*`, { as: 'count' })
      .where((qb) => {
        qb.whereNotIn(
          cn,
          this.dbDriver(rtn)
            .select(rcn)
            // .where(parentTable.primaryKey.cn, pid)
            .where(_wherePk(parentTable.primaryKeys, pid))
        ).orWhereNull(cn);
      });

    const aliasColObjMap = await childTable.getAliasColObjMap();
    const filterObj = extractFilterFromXwhere(where, aliasColObjMap);

    await conditionV2(filterObj, qb, this.dbDriver);

    return (await qb.first())?.count;
  }

  // todo: naming & optimizing
  public async getHmChildrenExcludedList(
    { colId, pid = null },
    args
  ): Promise<any> {
    const { where, ...rest } = this._getListArgs(args as any);
    const relColumn = (await this.model.getColumns()).find(
      (c) => c.id === colId
    );
    const relColOptions =
      (await relColumn.getColOptions()) as LinkToAnotherRecordColumn;

    const cn = (await relColOptions.getChildColumn()).column_name;
    const rcn = (await relColOptions.getParentColumn()).column_name;
    const childTable = await (await relColOptions.getChildColumn()).getModel();
    const parentTable = await (
      await relColOptions.getParentColumn()
    ).getModel();
    const childModel = await Model.getBaseModelSQL({
      dbDriver: this.dbDriver,
      model: childTable,
    });
    await parentTable.getColumns();

    const childTn = this.getTnPath(childTable);
    const parentTn = this.getTnPath(parentTable);

    const tn = childTn;
    const rtn = parentTn;

    const qb = this.dbDriver(tn).where((qb) => {
      qb.whereNotIn(
        cn,
        this.dbDriver(rtn)
          .select(rcn)
          // .where(parentTable.primaryKey.cn, pid)
          .where(_wherePk(parentTable.primaryKeys, pid))
      ).orWhereNull(cn);
    });

    if (+rest?.shuffle) {
      await this.shuffle({ qb });
    }

    await childModel.selectObject({ qb });

    const aliasColObjMap = await childTable.getAliasColObjMap();
    const filterObj = extractFilterFromXwhere(where, aliasColObjMap);
    await conditionV2(filterObj, qb, this.dbDriver);

    // sort by primary key if not autogenerated string
    // if autogenerated string sort by created_at column if present
    if (childTable.primaryKey && childTable.primaryKey.ai) {
      qb.orderBy(childTable.primaryKey.column_name);
    } else if (childTable.columns.find((c) => c.column_name === 'created_at')) {
      qb.orderBy('created_at');
    }

    applyPaginate(qb, rest);

    const proto = await childModel.getProto();
<<<<<<< HEAD
    const data = await this.execAndParse(qb, childTable);
=======
    const data = await this.extractRawQueryAndExec(qb);
>>>>>>> 4f4a02e7

    return data.map((c) => {
      c.__proto__ = proto;
      return c;
    });
  }

  // todo: naming & optimizing
  public async getBtChildrenExcludedListCount(
    { colId, cid = null },
    args
  ): Promise<any> {
    const { where } = this._getListArgs(args as any);
    const relColumn = (await this.model.getColumns()).find(
      (c) => c.id === colId
    );
    const relColOptions =
      (await relColumn.getColOptions()) as LinkToAnotherRecordColumn;

    const rcn = (await relColOptions.getParentColumn()).column_name;
    const parentTable = await (
      await relColOptions.getParentColumn()
    ).getModel();
    const cn = (await relColOptions.getChildColumn()).column_name;
    const childTable = await (await relColOptions.getChildColumn()).getModel();

    const childTn = this.getTnPath(childTable);
    const parentTn = this.getTnPath(parentTable);

    const rtn = parentTn;
    const tn = childTn;
    await childTable.getColumns();

    const qb = this.dbDriver(rtn)
      .where((qb) => {
        qb.whereNotIn(
          rcn,
          this.dbDriver(tn)
            .select(cn)
            // .where(childTable.primaryKey.cn, cid)
            .where(_wherePk(childTable.primaryKeys, cid))
            .whereNotNull(cn)
        );
      })
      .count(`*`, { as: 'count' });

    const aliasColObjMap = await parentTable.getAliasColObjMap();
    const filterObj = extractFilterFromXwhere(where, aliasColObjMap);

    await conditionV2(filterObj, qb, this.dbDriver);
    return (await qb.first())?.count;
  }

  // todo: naming & optimizing
  public async getBtChildrenExcludedList(
    { colId, cid = null },
    args
  ): Promise<any> {
    const { where, ...rest } = this._getListArgs(args as any);
    const relColumn = (await this.model.getColumns()).find(
      (c) => c.id === colId
    );
    const relColOptions =
      (await relColumn.getColOptions()) as LinkToAnotherRecordColumn;

    const rcn = (await relColOptions.getParentColumn()).column_name;
    const parentTable = await (
      await relColOptions.getParentColumn()
    ).getModel();
    const cn = (await relColOptions.getChildColumn()).column_name;
    const childTable = await (await relColOptions.getChildColumn()).getModel();
    const parentModel = await Model.getBaseModelSQL({
      dbDriver: this.dbDriver,
      model: parentTable,
    });

    const childTn = this.getTnPath(childTable);
    const parentTn = this.getTnPath(parentTable);

    const rtn = parentTn;
    const tn = childTn;
    await childTable.getColumns();

    const qb = this.dbDriver(rtn).where((qb) => {
      qb.whereNotIn(
        rcn,
        this.dbDriver(tn)
          .select(cn)
          // .where(childTable.primaryKey.cn, cid)
          .where(_wherePk(childTable.primaryKeys, cid))
          .whereNotNull(cn)
      ).orWhereNull(rcn);
    });

    if (+rest?.shuffle) {
      await this.shuffle({ qb });
    }

    await parentModel.selectObject({ qb });

    const aliasColObjMap = await parentTable.getAliasColObjMap();
    const filterObj = extractFilterFromXwhere(where, aliasColObjMap);
    await conditionV2(filterObj, qb, this.dbDriver);

    // sort by primary key if not autogenerated string
    // if autogenerated string sort by created_at column if present
    if (parentTable.primaryKey && parentTable.primaryKey.ai) {
      qb.orderBy(parentTable.primaryKey.column_name);
    } else if (
      parentTable.columns.find((c) => c.column_name === 'created_at')
    ) {
      qb.orderBy('created_at');
    }

    applyPaginate(qb, rest);

    const proto = await parentModel.getProto();
<<<<<<< HEAD
    const data = await this.execAndParse(qb, childTable);
=======
    const data = await this.extractRawQueryAndExec(qb);
>>>>>>> 4f4a02e7

    return data.map((c) => {
      c.__proto__ = proto;
      return c;
    });
  }

  private async getSelectQueryBuilderForFormula(column: Column<any>) {
    const formula = await column.getColOptions<FormulaColumn>();
    if (formula.error) throw new Error(`Formula error: ${formula.error}`);
    const qb = await formulaQueryBuilderv2(
      formula.formula,
      null,
      this.dbDriver,
      this.model,
      column
    );
    return qb;
  }

  async getProto() {
    if (this._proto) {
      return this._proto;
    }

    const proto: any = { __columnAliases: {} };
    const columns = await this.model.getColumns();
    for (const column of columns) {
      switch (column.uidt) {
        case UITypes.Rollup:
          {
            // @ts-ignore
            const colOptions: RollupColumn = await column.getColOptions();
          }
          break;
        case UITypes.Lookup:
          {
            // @ts-ignore
            const colOptions: LookupColumn = await column.getColOptions();
            proto.__columnAliases[column.title] = {
              path: [
                (await Column.get({ colId: colOptions.fk_relation_column_id }))
                  ?.title,
                (await Column.get({ colId: colOptions.fk_lookup_column_id }))
                  ?.title,
              ],
            };
          }
          break;
        case UITypes.LinkToAnotherRecord:
          {
            this._columns[column.title] = column;
            const colOptions =
              (await column.getColOptions()) as LinkToAnotherRecordColumn;
            // const parentColumn = await colOptions.getParentColumn();

            if (colOptions?.type === 'hm') {
              const listLoader = new DataLoader(async (ids: string[]) => {
                try {
                  if (ids.length > 1) {
                    const data = await this.multipleHmList(
                      {
                        colId: column.id,
                        ids,
                      },
                      (listLoader as any).args
                    );
                    return ids.map((id: string) => (data[id] ? data[id] : []));
                  } else {
                    return [
                      await this.hmList(
                        {
                          colId: column.id,
                          id: ids[0],
                        },
                        (listLoader as any).args
                      ),
                    ];
                  }
                } catch (e) {
                  console.log(e);
                  return [];
                }
              });
              const self: BaseModelSqlv2 = this;

              proto[column.title] = async function (args): Promise<any> {
                (listLoader as any).args = args;
                return listLoader.load(
                  getCompositePk(self.model.primaryKeys, this)
                );
              };

              // defining HasMany count method within GQL Type class
              // Object.defineProperty(type.prototype, column.alias, {
              //   async value(): Promise<any> {
              //     return listLoader.load(this[model.pk.alias]);
              //   },
              //   configurable: true
              // });
            } else if (colOptions.type === 'mm') {
              const listLoader = new DataLoader(async (ids: string[]) => {
                try {
                  if (ids?.length > 1) {
                    const data = await this.multipleMmList(
                      {
                        parentIds: ids,
                        colId: column.id,
                      },
                      (listLoader as any).args
                    );

                    return data;
                  } else {
                    return [
                      await this.mmList(
                        {
                          parentId: ids[0],
                          colId: column.id,
                        },
                        (listLoader as any).args
                      ),
                    ];
                  }
                } catch (e) {
                  console.log(e);
                  return [];
                }
              });

              const self: BaseModelSqlv2 = this;
              // const childColumn = await colOptions.getChildColumn();
              proto[column.title] = async function (args): Promise<any> {
                (listLoader as any).args = args;
                return await listLoader.load(
                  getCompositePk(self.model.primaryKeys, this)
                );
              };
            } else if (colOptions.type === 'bt') {
              // @ts-ignore
              const colOptions =
                (await column.getColOptions()) as LinkToAnotherRecordColumn;
              const pCol = await Column.get({
                colId: colOptions.fk_parent_column_id,
              });
              const cCol = await Column.get({
                colId: colOptions.fk_child_column_id,
              });
              const readLoader = new DataLoader(async (ids: string[]) => {
                try {
                  const data = await (
                    await Model.getBaseModelSQL({
                      id: pCol.fk_model_id,
                      dbDriver: this.dbDriver,
                    })
                  ).list(
                    {
                      // limit: ids.length,
                      where: `(${pCol.column_name},in,${ids.join(',')})`,
                    },
                    true
                  );
                  const gs = groupBy(data, pCol.title);
                  return ids.map(async (id: string) => gs?.[id]?.[0]);
                } catch (e) {
                  console.log(e);
                  return [];
                }
              });

              // defining HasMany count method within GQL Type class
              proto[column.title] = async function () {
                if (
                  this?.[cCol?.title] === null ||
                  this?.[cCol?.title] === undefined
                )
                  return null;

                return await readLoader.load(this?.[cCol?.title]);
              };
              // todo : handle mm
            }
          }
          break;
      }
    }
    this._proto = proto;
    return proto;
  }

  _getListArgs(args: XcFilterWithAlias): XcFilter {
    const obj: XcFilter = {};
    obj.where = args.where || args.w || '';
    obj.having = args.having || args.h || '';
    obj.shuffle = args.shuffle || args.r || '';
    obj.condition = args.condition || args.c || {};
    obj.conditionGraph = args.conditionGraph || {};
    obj.limit = Math.max(
      Math.min(
        args.limit || args.l || this.config.limitDefault,
        this.config.limitMax
      ),
      this.config.limitMin
    );
    obj.offset = Math.max(+(args.offset || args.o) || 0, 0);
<<<<<<< HEAD
    obj.fields = args.fields || args.f || '*';
    obj.sort = args.sort || args.s;
=======
    obj.fields = args.fields || args.f;
    obj.sort = args.sort || args.s || this.model.primaryKey?.[0]?.tn;
>>>>>>> 4f4a02e7
    return obj;
  }

  public async shuffle({ qb }: { qb: Knex.QueryBuilder }): Promise<void> {
    if (this.isMySQL) {
      qb.orderByRaw('RAND()');
    } else if (this.isPg || this.isSqlite) {
      qb.orderByRaw('RANDOM()');
    } else if (this.isMssql) {
      qb.orderByRaw('NEWID()');
    }
  }

<<<<<<< HEAD
  public async selectObject({
    qb,
    columns: _columns,
  }: {
    qb: Knex.QueryBuilder;
    columns?: Column[];
  }): Promise<void> {
    const res = {};
    const columns = _columns ?? (await this.model.getColumns());
    for (const column of columns) {
=======
  // todo:
  //  pass view id as argument
  //  add option to get only pk and pv
  public async selectObject({
    qb,
    fields: _fields,
    extractPkAndPv,
    viewId,
  }: {
    qb: QueryBuilder;
    fields?: string[] | string;
    extractPkAndPv?: boolean;
    viewId?: string;
  }): Promise<void> {
    const view = await View.get(viewId);
    const viewColumns = viewId && (await View.getColumns(viewId));
    const fields = Array.isArray(_fields) ? _fields : _fields?.split(',');
    const res = {};
    const viewOrTableColumns = viewColumns || (await this.model.getColumns());
    for (const viewOrTableColumn of viewOrTableColumns) {
      const column =
        viewOrTableColumn instanceof Column
          ? viewOrTableColumn
          : await Column.get({
              colId: (viewOrTableColumn as GridViewColumn).fk_column_id,
            });
      // hide if column marked as hidden in view
      // of if column is system field and system field is hidden
      if (
        !extractPkAndPv &&
        !(viewOrTableColumn instanceof Column) &&
        (!(viewOrTableColumn as GridViewColumn)?.show ||
          (!view?.show_system_fields &&
            column.uidt !== UITypes.ForeignKey &&
            !column.pk &&
            isSystemColumn(column)))
      )
        continue;

      if (!checkColumnRequired(column, fields, extractPkAndPv)) continue;

>>>>>>> 4f4a02e7
      switch (column.uidt) {
        case 'LinkToAnotherRecord':
        case 'Lookup':
          break;
        case 'QrCode': {
          const qrCodeColumn = await column.getColOptions<QrCodeColumn>();
          const qrValueColumn = await Column.get({
            colId: qrCodeColumn.fk_qr_value_column_id,
          });

          // If the referenced value cannot be found: cancel current iteration
          if (qrValueColumn == null) {
            break;
          }

          switch (qrValueColumn.uidt) {
            case UITypes.Formula:
              try {
                const selectQb = await this.getSelectQueryBuilderForFormula(
                  qrValueColumn
                );
                qb.select({
                  [column.column_name]: selectQb.builder,
                });
              } catch {
                continue;
              }
              break;
            default: {
              qb.select({ [column.column_name]: qrValueColumn.column_name });
              break;
            }
          }

          break;
        }
        case 'Barcode': {
          const barcodeColumn = await column.getColOptions<BarcodeColumn>();
          const barcodeValueColumn = await Column.get({
            colId: barcodeColumn.fk_barcode_value_column_id,
          });

          // If the referenced value cannot be found: cancel current iteration
          if (barcodeValueColumn == null) {
            break;
          }

          switch (barcodeValueColumn.uidt) {
            case UITypes.Formula:
              try {
                const selectQb = await this.getSelectQueryBuilderForFormula(
                  barcodeValueColumn
                );
                qb.select({
                  [column.column_name]: selectQb.builder,
                });
              } catch {
                continue;
              }
              break;
            default: {
              qb.select({
                [column.column_name]: barcodeValueColumn.column_name,
              });
              break;
            }
          }

          break;
        }
        case 'Formula':
          {
            try {
              const selectQb = await this.getSelectQueryBuilderForFormula(
                column
              );
              qb.select(
                this.dbDriver.raw(`?? as ??`, [
                  selectQb.builder,
                  sanitize(column.title),
                ])
              );
            } catch {
              // return dummy select
              qb.select(
                this.dbDriver.raw(`'ERR' as ??`, [sanitize(column.title)])
              );
            }
          }
          break;
        case 'Rollup':
          qb.select(
            (
              await genRollupSelectv2({
                // tn: this.title,
                knex: this.dbDriver,
                // column,
                columnOptions: (await column.getColOptions()) as RollupColumn,
              })
            ).builder.as(sanitize(column.title))
          );
          break;
        default:
          res[sanitize(column.title || column.column_name)] = sanitize(
            `${this.model.table_name}.${column.column_name}`
          );
          break;
      }
    }
    qb.select(res);
  }

  async insert(data, trx?, cookie?) {
    try {
      await populatePk(this.model, data);

      // todo: filter based on view
      const insertObj = await this.model.mapAliasToColumn(data);

      await this.validate(insertObj);

      if ('beforeInsert' in this) {
        await this.beforeInsert(insertObj, trx, cookie);
      }

      // if ('beforeInsert' in this) {
      //   await this.beforeInsert(insertObj, trx, cookie);
      // }
      await this.model.getColumns();
      let response;
      // const driver = trx ? trx : this.dbDriver;

      const query = this.dbDriver(this.tnPath).insert(insertObj);
      if ((this.isPg || this.isMssql) && this.model.primaryKey) {
        query.returning(
          `${this.model.primaryKey.column_name} as ${this.model.primaryKey.title}`
        );
        response = await this.execAndParse(query);
      }

      const ai = this.model.columns.find((c) => c.ai);

      let ag: Column;
      if (!ai) ag = this.model.columns.find((c) => c.meta?.ag);

      // handle if autogenerated primary key is used
      if (ag) {
        if (!response) await this.execAndParse(query);
        response = await this.readByPk(data[ag.title]);
      } else if (
        !response ||
        (typeof response?.[0] !== 'object' && response?.[0] !== null)
      ) {
        let id;
        if (response?.length) {
          id = response[0];
        } else {
          const res = await this.execAndParse(query);
          id = res?.id ?? res[0]?.insertId;
        }

        if (ai) {
          if (this.isSqlite) {
            // sqlite doesnt return id after insert
            id = (
              await this.dbDriver(this.tnPath)
                .select(ai.column_name)
                .max(ai.column_name, { as: 'id' })
            )[0].id;
          } else if (this.isSnowflake) {
            id = (
              (await this.dbDriver(this.tnPath).max(ai.column_name, {
                as: 'id',
              })) as any
            )[0].id;
          }
          response = await this.readByPk(id);
        } else {
          response = data;
        }
      } else if (ai) {
        response = await this.readByPk(
          Array.isArray(response)
            ? response?.[0]?.[ai.title]
            : response?.[ai.title]
        );
      }

      await this.afterInsert(response, trx, cookie);
      return Array.isArray(response) ? response[0] : response;
    } catch (e) {
      console.log(e);
      await this.errorInsert(e, data, trx, cookie);
      throw e;
    }
  }

  async delByPk(id, trx?, cookie?) {
    try {
      // retrieve data for handling paramas in hook
      const data = await this.readByPk(id);
      await this.beforeDelete(id, trx, cookie);
      const response = await this.dbDriver(this.tnPath)
        .del()
        .where(await this._wherePk(id));
      await this.afterDelete(data, trx, cookie);
      return response;
    } catch (e) {
      console.log(e);
      await this.errorDelete(e, id, trx, cookie);
      throw e;
    }
  }

  async hasLTARData(rowId, model: Model): Promise<any> {
    const res = [];
    const LTARColumns = (await model.getColumns()).filter(
      (c) => c.uidt === UITypes.LinkToAnotherRecord
    );
    let i = 0;
    for (const column of LTARColumns) {
      const colOptions =
        (await column.getColOptions()) as LinkToAnotherRecordColumn;
      const childColumn = await colOptions.getChildColumn();
      const parentColumn = await colOptions.getParentColumn();
      const childModel = await childColumn.getModel();
      await childModel.getColumns();
      const parentModel = await parentColumn.getModel();
      await parentModel.getColumns();
      let cnt = 0;
      if (colOptions.type === RelationTypes.HAS_MANY) {
        cnt = +(
          await this.dbDriver(childModel.table_name)
            .count(childColumn.column_name, { as: 'cnt' })
            .where(childColumn.column_name, rowId)
        )[0].cnt;
      } else if (colOptions.type === RelationTypes.MANY_TO_MANY) {
        const mmModel = await colOptions.getMMModel();
        const mmChildColumn = await colOptions.getMMChildColumn();
        cnt = +(
          await this.dbDriver(mmModel.table_name)
            .where(`${mmModel.table_name}.${mmChildColumn.column_name}`, rowId)
            .count(mmChildColumn.column_name, { as: 'cnt' })
        )[0].cnt;
      }
      if (cnt) {
        res.push(
          `${i++ + 1}. ${model.title}.${
            column.title
          } is a LinkToAnotherRecord of ${childModel.title}`
        );
      }
    }
    return res;
  }

  async updateByPk(id, data, trx?, cookie?) {
    try {
      const updateObj = await this.model.mapAliasToColumn(data);

      await this.validate(data);

      await this.beforeUpdate(data, trx, cookie);

      const query = this.dbDriver(this.tnPath)
        .update(updateObj)
        .where(await this._wherePk(id));

      await this.execAndParse(query);

      const response = await this.readByPk(id);
      await this.afterUpdate(response, trx, cookie);
      return response;
    } catch (e) {
      console.log(e);
      await this.errorUpdate(e, data, trx, cookie);
      throw e;
    }
  }

  async _wherePk(id) {
    await this.model.getColumns();
    return _wherePk(this.model.primaryKeys, id);
  }

  private getTnPath(tb: Model) {
    const schema = (this.dbDriver as any).searchPath?.();
    if (this.isMssql && schema) {
      return this.dbDriver.raw('??.??', [schema, tb.table_name]);
    } else if (this.isSnowflake) {
      return [
        this.dbDriver.client.config.connection.database,
        this.dbDriver.client.config.connection.schema,
        tb.table_name,
      ].join('.');
    } else {
      return tb.table_name;
    }
  }

  public get tnPath() {
    return this.getTnPath(this.model);
  }

  get isSqlite() {
    return this.clientType === 'sqlite3';
  }

  get isMssql() {
    return this.clientType === 'mssql';
  }

  get isPg() {
    return this.clientType === 'pg';
  }

  get isMySQL() {
    return this.clientType === 'mysql2' || this.clientType === 'mysql';
  }

  get isSnowflake() {
    return this.clientType === 'snowflake';
  }

  get clientType() {
    return this.dbDriver.clientType();
  }

  async nestedInsert(data, _trx = null, cookie?) {
    // const driver = trx ? trx : await this.dbDriver.transaction();
    try {
      await populatePk(this.model, data);
      const insertObj = await this.model.mapAliasToColumn(data);

      let rowId = null;
      const postInsertOps = [];

      const nestedCols = (await this.model.getColumns()).filter(
        (c) => c.uidt === UITypes.LinkToAnotherRecord
      );

      for (const col of nestedCols) {
        if (col.title in data) {
          const colOptions =
            await col.getColOptions<LinkToAnotherRecordColumn>();

          // parse data if it's JSON string
          const nestedData =
            typeof data[col.title] === 'string'
              ? JSON.parse(data[col.title])
              : data[col.title];

          switch (colOptions.type) {
            case RelationTypes.BELONGS_TO:
              {
                const childCol = await colOptions.getChildColumn();
                const parentCol = await colOptions.getParentColumn();
                insertObj[childCol.column_name] = nestedData?.[parentCol.title];
              }
              break;
            case RelationTypes.HAS_MANY:
              {
                const childCol = await colOptions.getChildColumn();
                const childModel = await childCol.getModel();
                await childModel.getColumns();

                postInsertOps.push(async () => {
                  await this.dbDriver(childModel.table_name)
                    .update({
                      [childCol.column_name]: rowId,
                    })
                    .whereIn(
                      childModel.primaryKey.column_name,
                      nestedData?.map((r) => r[childModel.primaryKey.title])
                    );
                });
              }
              break;
            case RelationTypes.MANY_TO_MANY: {
              postInsertOps.push(async () => {
                const parentModel = await colOptions
                  .getParentColumn()
                  .then((c) => c.getModel());
                await parentModel.getColumns();
                const parentMMCol = await colOptions.getMMParentColumn();
                const childMMCol = await colOptions.getMMChildColumn();
                const mmModel = await colOptions.getMMModel();

                const rows = nestedData.map((r) => ({
                  [parentMMCol.column_name]: r[parentModel.primaryKey.title],
                  [childMMCol.column_name]: rowId,
                }));
                await this.dbDriver(mmModel.table_name).insert(rows);
              });
            }
          }
        }
      }

      await this.validate(insertObj);

      await this.beforeInsert(insertObj, this.dbDriver, cookie);

      let response;
      const query = this.dbDriver(this.tnPath).insert(insertObj);

      if (this.isPg || this.isMssql) {
        query.returning(
          `${this.model.primaryKey.column_name} as ${this.model.primaryKey.title}`
        );
        response = await query;
      }

      const ai = this.model.columns.find((c) => c.ai);
      if (
        !response ||
        (typeof response?.[0] !== 'object' && response?.[0] !== null)
      ) {
        let id;
        if (response?.length) {
          id = response[0];
        } else {
          id = (await query)[0];
        }

        if (ai) {
          if (this.isSqlite) {
            // sqlite doesnt return id after insert
            id = (
              await this.dbDriver(this.tnPath)
                .select(ai.column_name)
                .max(ai.column_name, { as: 'id' })
            )[0].id;
          } else if (this.isSnowflake) {
            id = (
              (await this.dbDriver(this.tnPath).max(ai.column_name, {
                as: 'id',
              })) as any
            ).rows[0].id;
          }
          response = await this.readByPk(id);
        } else {
          response = data;
        }
      } else if (ai) {
        response = await this.readByPk(
          Array.isArray(response)
            ? response?.[0]?.[ai.title]
            : response?.[ai.title]
        );
      }
      response = Array.isArray(response) ? response[0] : response;
      if (response)
        rowId =
          response[this.model.primaryKey.title] ||
          response[this.model.primaryKey.column_name];
      await Promise.all(postInsertOps.map((f) => f()));

      // if (!trx) {
      //   await driver.commit();
      // }

      await this.afterInsert(response, this.dbDriver, cookie);

      return response;
    } catch (e) {
      console.log(e);
      // await this.errorInsert(e, data, trx, cookie);
      // if (!trx) {
      //   await driver.rollback(e);
      // }
      throw e;
    }
  }

  async bulkInsert(
    datas: any[],
    {
      chunkSize: _chunkSize = 100,
      cookie,
    }: {
      chunkSize?: number;
      cookie?: any;
    } = {}
  ) {
    try {
      const insertDatas = await Promise.all(
        datas.map(async (d) => {
          await populatePk(this.model, d);
          return this.model.mapAliasToColumn(d);
        })
      );

      // await this.beforeInsertb(insertDatas, null);

      for (const data of datas) {
        await this.validate(data);
      }
      // let chunkSize = 50;
      //
      // if (this.isSqlite && datas[0]) {
      //   chunkSize = Math.max(1, Math.floor(999 / Object.keys(datas[0]).length));
      // }

      // fallbacks to `10` if database client is sqlite
      // to avoid `too many SQL variables` error
      // refer : https://www.sqlite.org/limits.html
      const chunkSize = this.isSqlite ? 10 : _chunkSize;

      const response =
        this.isPg || this.isMssql
          ? await this.dbDriver
              .batchInsert(this.tnPath, insertDatas, chunkSize)
              .returning(this.model.primaryKey?.column_name)
          : await this.dbDriver.batchInsert(
              this.tnPath,
              insertDatas,
              chunkSize
            );

      await this.afterBulkInsert(insertDatas, this.dbDriver, cookie);

      return response;
    } catch (e) {
      // await this.errorInsertb(e, data, null);
      throw e;
    }
  }

  async bulkUpdate(datas: any[], { cookie }: { cookie?: any } = {}) {
    let transaction;
    try {
      const updateDatas = await Promise.all(
        datas.map((d) => this.model.mapAliasToColumn(d))
      );

      transaction = await this.dbDriver.transaction();

      // await this.beforeUpdateb(updateDatas, transaction);
      const res = [];
      for (const d of updateDatas) {
        await this.validate(d);
        const pkValues = await this._extractPksValues(d);
        if (!pkValues) {
          // pk not specified - bypass
          continue;
        }
        const wherePk = await this._wherePk(pkValues);
        const response = await transaction(this.tnPath)
          .update(d)
          .where(wherePk);
        res.push(response);
      }

      await this.afterBulkUpdate(updateDatas.length, this.dbDriver, cookie);
      transaction.commit();

      return res;
    } catch (e) {
      if (transaction) transaction.rollback();
      // console.log(e);
      // await this.errorUpdateb(e, data, null);
      throw e;
    }
  }

  async bulkUpdateAll(
    args: { where?: string; filterArr?: Filter[] } = {},
    data,
    { cookie }: { cookie?: any } = {}
  ) {
    let queryResponse;
    try {
      const updateData = await this.model.mapAliasToColumn(data);
      await this.validate(updateData);
      const pkValues = await this._extractPksValues(updateData);
      if (pkValues) {
        // pk is specified - by pass
      } else {
        await this.model.getColumns();
        const { where } = this._getListArgs(args);
        const qb = this.dbDriver(this.tnPath);
        const aliasColObjMap = await this.model.getAliasColObjMap();
        const filterObj = extractFilterFromXwhere(where, aliasColObjMap);

        await conditionV2(
          [
            new Filter({
              children: args.filterArr || [],
              is_group: true,
              logical_op: 'and',
            }),
            new Filter({
              children: filterObj,
              is_group: true,
              logical_op: 'and',
            }),
          ],
          qb,
          this.dbDriver
        );

        qb.update(updateData);
        queryResponse = (await qb) as any;
      }

      const count = queryResponse ?? 0;
      await this.afterBulkUpdate(count, this.dbDriver, cookie);

      return count;
    } catch (e) {
      throw e;
    }
  }

  async bulkDelete(ids: any[], { cookie }: { cookie?: any } = {}) {
    let transaction;
    try {
      const deleteIds = await Promise.all(
        ids.map((d) => this.model.mapAliasToColumn(d))
      );

      transaction = await this.dbDriver.transaction();
      // await this.beforeDeleteb(ids, transaction);

      const res = [];
      for (const d of deleteIds) {
        if (Object.keys(d).length) {
          const response = await transaction(this.tnPath).del().where(d);
          res.push(response);
        }
      }
      // await this.afterDeleteb(res, transaction);

      transaction.commit();

      await this.afterBulkDelete(ids.length, this.dbDriver, cookie);

      return res;
    } catch (e) {
      if (transaction) transaction.rollback();
      console.log(e);
      // await this.errorDeleteb(e, ids);
      throw e;
    }
  }

  async bulkDeleteAll(
    args: { where?: string; filterArr?: Filter[] } = {},
    { cookie }: { cookie?: any } = {}
  ) {
    try {
      await this.model.getColumns();
      const { where } = this._getListArgs(args);
      const qb = this.dbDriver(this.tnPath);
      const aliasColObjMap = await this.model.getAliasColObjMap();
      const filterObj = extractFilterFromXwhere(where, aliasColObjMap);

      await conditionV2(
        [
          new Filter({
            children: args.filterArr || [],
            is_group: true,
            logical_op: 'and',
          }),
          new Filter({
            children: filterObj,
            is_group: true,
            logical_op: 'and',
          }),
        ],
        qb,
        this.dbDriver
      );
      qb.del();
      const count = (await qb) as any;

      await this.afterBulkDelete(count, this.dbDriver, cookie);

      return count;
    } catch (e) {
      throw e;
    }
  }

  /**
   *  Hooks
   * */

  public async beforeInsert(data: any, _trx: any, req): Promise<void> {
    await this.handleHooks('Before.insert', data, req);
  }

  public async afterInsert(data: any, _trx: any, req): Promise<void> {
    await this.handleHooks('After.insert', data, req);
    // if (req?.headers?.['xc-gui']) {
    const id = this._extractPksValues(data);
    await Audit.insert({
      fk_model_id: this.model.id,
      row_id: id,
      op_type: AuditOperationTypes.DATA,
      op_sub_type: AuditOperationSubTypes.INSERT,
      description: DOMPurify.sanitize(
        `${id} inserted into ${this.model.title}`
      ),
      // details: JSON.stringify(data),
      ip: req?.clientIp,
      user: req?.user?.email,
    });
    // }
  }

  public async afterBulkUpdate(count: number, _trx: any, req): Promise<void> {
    await Audit.insert({
      fk_model_id: this.model.id,
      op_type: AuditOperationTypes.DATA,
      op_sub_type: AuditOperationSubTypes.BULK_UPDATE,
      description: DOMPurify.sanitize(
        `${count} records bulk updated in ${this.model.title}`
      ),
      // details: JSON.stringify(data),
      ip: req?.clientIp,
      user: req?.user?.email,
    });
  }

  public async afterBulkDelete(count: number, _trx: any, req): Promise<void> {
    await Audit.insert({
      fk_model_id: this.model.id,
      op_type: AuditOperationTypes.DATA,
      op_sub_type: AuditOperationSubTypes.BULK_DELETE,
      description: DOMPurify.sanitize(
        `${count} records bulk deleted in ${this.model.title}`
      ),
      // details: JSON.stringify(data),
      ip: req?.clientIp,
      user: req?.user?.email,
    });
  }

  public async afterBulkInsert(data: any[], _trx: any, req): Promise<void> {
    await Audit.insert({
      fk_model_id: this.model.id,
      op_type: AuditOperationTypes.DATA,
      op_sub_type: AuditOperationSubTypes.BULK_INSERT,
      description: DOMPurify.sanitize(
        `${data.length} records bulk inserted into ${this.model.title}`
      ),
      // details: JSON.stringify(data),
      ip: req?.clientIp,
      user: req?.user?.email,
    });
  }

  public async beforeUpdate(data: any, _trx: any, req): Promise<void> {
    const ignoreWebhook = req.query?.ignoreWebhook;
    if (ignoreWebhook) {
      if (ignoreWebhook != 'true' && ignoreWebhook != 'false') {
        throw new Error('ignoreWebhook value can be either true or false');
      }
    }
    if (ignoreWebhook === undefined || ignoreWebhook === 'false') {
      await this.handleHooks('Before.update', data, req);
    }
  }

  public async afterUpdate(data: any, _trx: any, req): Promise<void> {
    const id = this._extractPksValues(data);
    await Audit.insert({
      fk_model_id: this.model.id,
      row_id: id,
      op_type: AuditOperationTypes.DATA,
      op_sub_type: AuditOperationSubTypes.UPDATE,
      description: DOMPurify.sanitize(`${id} updated in ${this.model.title}`),
      // details: JSON.stringify(data),
      ip: req?.clientIp,
      user: req?.user?.email,
    });

    const ignoreWebhook = req.query?.ignoreWebhook;
    if (ignoreWebhook) {
      if (ignoreWebhook != 'true' && ignoreWebhook != 'false') {
        throw new Error('ignoreWebhook value can be either true or false');
      }
    }
    if (ignoreWebhook === undefined || ignoreWebhook === 'false') {
      await this.handleHooks('After.update', data, req);
    }
  }

  public async beforeDelete(data: any, _trx: any, req): Promise<void> {
    await this.handleHooks('Before.delete', data, req);
  }

  public async afterDelete(data: any, _trx: any, req): Promise<void> {
    // if (req?.headers?.['xc-gui']) {
    const id = req?.params?.id;
    await Audit.insert({
      fk_model_id: this.model.id,
      row_id: id,
      op_type: AuditOperationTypes.DATA,
      op_sub_type: AuditOperationSubTypes.DELETE,
      description: DOMPurify.sanitize(`${id} deleted from ${this.model.title}`),
      // details: JSON.stringify(data),
      ip: req?.clientIp,
      user: req?.user?.email,
    });
    // }
    await this.handleHooks('After.delete', data, req);
  }

  private async handleHooks(hookName, data, req): Promise<void> {
    const view = await View.get(this.viewId);

    // handle form view data submission
    if (hookName === 'After.insert' && view.type === ViewTypes.FORM) {
      try {
        const formView = await view.getView<FormView>();
        const { columns } = await FormView.getWithInfo(formView.fk_view_id);
        const allColumns = await this.model.getColumns();
        const fieldById = columns.reduce(
          (o: Record<string, any>, f: Record<string, any>) => ({
            ...o,
            [f.fk_column_id]: f,
          }),
          {}
        );
        let order = 1;
        const filteredColumns = allColumns
          ?.map((c: Record<string, any>) => ({
            ...c,
            fk_column_id: c.id,
            fk_view_id: formView.fk_view_id,
            ...(fieldById[c.id] ? fieldById[c.id] : {}),
            order: (fieldById[c.id] && fieldById[c.id].order) || order++,
            id: fieldById[c.id] && fieldById[c.id].id,
          }))
          .sort(
            (a: Record<string, any>, b: Record<string, any>) =>
              a.order - b.order
          )
          .filter(
            (f: Record<string, any>) =>
              f.show &&
              f.uidt !== UITypes.Rollup &&
              f.uidt !== UITypes.Lookup &&
              f.uidt !== UITypes.Formula &&
              f.uidt !== UITypes.QrCode &&
              f.uidt !== UITypes.Barcode &&
              f.uidt !== UITypes.SpecificDBType
          )
          .sort(
            (a: Record<string, any>, b: Record<string, any>) =>
              a.order - b.order
          )
          .map((c: Record<string, any>) => ({
            ...c,
            required: !!(c.required || 0),
          }));

        const emails = Object.entries(JSON.parse(formView?.email) || {})
          .filter((a) => a[1])
          .map((a) => a[0]);
        if (emails?.length) {
          const transformedData = _transformSubmittedFormDataForEmail(
            data,
            formView,
            filteredColumns
          );
          (await NcPluginMgrv2.emailAdapter())?.mailSend({
            to: emails.join(','),
            subject: 'NocoDB Form',
            html: ejs.render(formSubmissionEmailTemplate, {
              data: transformedData,
              tn: this.tnPath,
              _tn: this.model.title,
            }),
          });
        }
      } catch (e) {
        console.log(e);
      }
    }

    try {
      const [event, operation] = hookName.split('.');
      const hooks = await Hook.list({
        fk_model_id: this.model.id,
        event,
        operation,
      });
      for (const hook of hooks) {
        if (hook.active) {
          invokeWebhook(hook, this.model, data, req?.user);
        }
      }
    } catch (e) {
      console.log('hooks :: error', hookName, e);
    }
  }

  // @ts-ignore
  protected async errorInsert(e, data, trx, cookie) {}

  // @ts-ignore
  protected async errorUpdate(e, data, trx, cookie) {}

  // todo: handle composite primary key
  protected _extractPksValues(data: any) {
    // data can be still inserted without PK
    // TODO: return a meaningful value
    if (!this.model.primaryKey) return 'N/A';
    return (
      data[this.model.primaryKey.title] ||
      data[this.model.primaryKey.column_name]
    );
  }

  // @ts-ignore
  protected async errorDelete(e, id, trx, cookie) {}

  async validate(columns) {
    await this.model.getColumns();
    // let cols = Object.keys(this.columns);
    for (let i = 0; i < this.model.columns.length; ++i) {
      const column = this.model.columns[i];
      // skip validation if `validate` is undefined or false
      if (!column?.meta?.validate || !column?.validate) continue;

      const validate = column.getValidators();
      const cn = column.column_name;
      const columnTitle = column.title;
      if (!validate) continue;

      const { func, msg } = validate;
      for (let j = 0; j < func.length; ++j) {
        const fn =
          typeof func[j] === 'string'
            ? customValidators[func[j]]
              ? customValidators[func[j]]
              : Validator[func[j]]
            : func[j];
        const columnValue = columns?.[cn] || columns?.[columnTitle];
        const arg =
          typeof func[j] === 'string' ? columnValue + '' : columnValue;
        if (
          ![null, undefined, ''].includes(columnValue) &&
          !(fn.constructor.name === 'AsyncFunction' ? await fn(arg) : fn(arg))
        ) {
          NcError.badRequest(
            msg[j]
              .replace(/\{VALUE}/g, columnValue)
              .replace(/\{cn}/g, columnTitle)
          );
        }
      }
    }
    return true;
  }

  async addChild({
    colId,
    rowId,
    childId,
    cookie,
  }: {
    colId: string;
    rowId: string;
    childId: string;
    cookie?: any;
  }) {
    const columns = await this.model.getColumns();
    const column = columns.find((c) => c.id === colId);

    if (!column || column.uidt !== UITypes.LinkToAnotherRecord)
      NcError.notFound('Column not found');

    const colOptions = await column.getColOptions<LinkToAnotherRecordColumn>();

    const childColumn = await colOptions.getChildColumn();
    const parentColumn = await colOptions.getParentColumn();
    const parentTable = await parentColumn.getModel();
    const childTable = await childColumn.getModel();
    await childTable.getColumns();
    await parentTable.getColumns();

    const childTn = this.getTnPath(childTable);
    const parentTn = this.getTnPath(parentTable);

    switch (colOptions.type) {
      case RelationTypes.MANY_TO_MANY:
        {
          const vChildCol = await colOptions.getMMChildColumn();
          const vParentCol = await colOptions.getMMParentColumn();
          const vTable = await colOptions.getMMModel();

          const vTn = this.getTnPath(vTable);

          if (this.isSnowflake) {
            const parentPK = this.dbDriver(parentTn)
              .select(parentColumn.column_name)
              .where(_wherePk(parentTable.primaryKeys, childId))
              .first();

            const childPK = this.dbDriver(childTn)
              .select(childColumn.column_name)
              .where(_wherePk(childTable.primaryKeys, rowId))
              .first();

            await this.dbDriver.raw(
              `INSERT INTO ?? (??, ??) SELECT (${parentPK.toQuery()}), (${childPK.toQuery()})`,
              [vTn, vParentCol.column_name, vChildCol.column_name]
            );
          } else {
            await this.dbDriver(vTn).insert({
              [vParentCol.column_name]: this.dbDriver(parentTn)
                .select(parentColumn.column_name)
                .where(_wherePk(parentTable.primaryKeys, childId))
                .first(),
              [vChildCol.column_name]: this.dbDriver(childTn)
                .select(childColumn.column_name)
                .where(_wherePk(childTable.primaryKeys, rowId))
                .first(),
            });
          }
        }
        break;
      case RelationTypes.HAS_MANY:
        {
          await this.dbDriver(childTn)
            .update({
              [childColumn.column_name]: this.dbDriver.from(
                this.dbDriver(parentTn)
                  .select(parentColumn.column_name)
                  .where(_wherePk(parentTable.primaryKeys, rowId))
                  .first()
                  .as('___cn_alias')
              ),
            })
            .where(_wherePk(childTable.primaryKeys, childId));
        }
        break;
      case RelationTypes.BELONGS_TO:
        {
          await this.dbDriver(childTn)
            .update({
              [childColumn.column_name]: this.dbDriver.from(
                this.dbDriver(parentTn)
                  .select(parentColumn.column_name)
                  .where(_wherePk(parentTable.primaryKeys, childId))
                  .first()
                  .as('___cn_alias')
              ),
            })
            .where(_wherePk(childTable.primaryKeys, rowId));
        }
        break;
    }

    await this.afterAddChild(rowId, childId, cookie);
  }

  public async afterAddChild(rowId, childId, req): Promise<void> {
    await Audit.insert({
      fk_model_id: this.model.id,
      op_type: AuditOperationTypes.DATA,
      op_sub_type: AuditOperationSubTypes.LINK_RECORD,
      row_id: rowId,
      description: DOMPurify.sanitize(
        `Record [id:${childId}] record linked with record [id:${rowId}] record in ${this.model.title}`
      ),
      // details: JSON.stringify(data),
      ip: req?.clientIp,
      user: req?.user?.email,
    });
  }

  async removeChild({
    colId,
    rowId,
    childId,
    cookie,
  }: {
    colId: string;
    rowId: string;
    childId: string;
    cookie?: any;
  }) {
    const columns = await this.model.getColumns();
    const column = columns.find((c) => c.id === colId);

    if (!column || column.uidt !== UITypes.LinkToAnotherRecord)
      NcError.notFound('Column not found');

    const colOptions = await column.getColOptions<LinkToAnotherRecordColumn>();

    const childColumn = await colOptions.getChildColumn();
    const parentColumn = await colOptions.getParentColumn();
    const parentTable = await parentColumn.getModel();
    const childTable = await childColumn.getModel();
    await childTable.getColumns();
    await parentTable.getColumns();

    const childTn = this.getTnPath(childTable);
    const parentTn = this.getTnPath(parentTable);

    switch (colOptions.type) {
      case RelationTypes.MANY_TO_MANY:
        {
          const vChildCol = await colOptions.getMMChildColumn();
          const vParentCol = await colOptions.getMMParentColumn();
          const vTable = await colOptions.getMMModel();

          const vTn = this.getTnPath(vTable);

          await this.dbDriver(vTn)
            .where({
              [vParentCol.column_name]: this.dbDriver(parentTn)
                .select(parentColumn.column_name)
                .where(_wherePk(parentTable.primaryKeys, childId))
                .first(),
              [vChildCol.column_name]: this.dbDriver(childTn)
                .select(childColumn.column_name)
                .where(_wherePk(childTable.primaryKeys, rowId))
                .first(),
            })
            .delete();
        }
        break;
      case RelationTypes.HAS_MANY:
        {
          await this.dbDriver(childTn)
            // .where({
            //   [childColumn.cn]: this.dbDriver(parentTable.tn)
            //     .select(parentColumn.cn)
            //     .where(parentTable.primaryKey.cn, rowId)
            //     .first()
            // })
            .where(_wherePk(childTable.primaryKeys, childId))
            .update({ [childColumn.column_name]: null });
        }
        break;
      case RelationTypes.BELONGS_TO:
        {
          await this.dbDriver(childTn)
            // .where({
            //   [childColumn.cn]: this.dbDriver(parentTable.tn)
            //     .select(parentColumn.cn)
            //     .where(parentTable.primaryKey.cn, childId)
            //     .first()
            // })
            .where(_wherePk(childTable.primaryKeys, rowId))
            .update({ [childColumn.column_name]: null });
        }
        break;
    }

    await this.afterRemoveChild(rowId, childId, cookie);
  }

  public async afterRemoveChild(rowId, childId, req): Promise<void> {
    await Audit.insert({
      fk_model_id: this.model.id,
      op_type: AuditOperationTypes.DATA,
      op_sub_type: AuditOperationSubTypes.UNLINK_RECORD,
      row_id: rowId,
      description: DOMPurify.sanitize(
        `Record [id:${childId}] record unlinked with record [id:${rowId}] record in ${this.model.title}`
      ),
      // details: JSON.stringify(data),
      ip: req?.clientIp,
      user: req?.user?.email,
    });
  }

  public async groupedList(
    args: {
      groupColumnId: string;
      ignoreViewFilterAndSort?: boolean;
      options?: (string | number | null | boolean)[];
    } & Partial<XcFilter>
  ): Promise<
    {
      key: string;
      value: Record<string, unknown>[];
    }[]
  > {
    try {
      const { where, ...rest } = this._getListArgs(args as any);
      const column = await this.model
        .getColumns()
        .then((cols) => cols?.find((col) => col.id === args.groupColumnId));

      if (!column) NcError.notFound('Column not found');
      if (isVirtualCol(column))
        NcError.notImplemented('Grouping for virtual columns not implemented');

      // extract distinct group column values
      let groupingValues: Set<any>;
      if (args.options?.length) {
        groupingValues = new Set(args.options);
      } else if (column.uidt === UITypes.SingleSelect) {
        const colOptions = await column.getColOptions<{
          options: SelectOption[];
        }>();
        groupingValues = new Set(
          (colOptions?.options ?? []).map((opt) => opt.title)
        );
        groupingValues.add(null);
      } else {
        groupingValues = new Set(
          (
            await this.dbDriver(this.tnPath)
              .select(column.column_name)
              .distinct()
          ).map((row) => row[column.column_name])
        );
        groupingValues.add(null);
      }

      const qb = this.dbDriver(this.tnPath);
      qb.limit(+rest?.limit || 25);
      qb.offset(+rest?.offset || 0);

      await this.selectObject({ qb });

      // todo: refactor and move to a method (applyFilterAndSort)
      const aliasColObjMap = await this.model.getAliasColObjMap();
      let sorts = extractSortsObject(args?.sort, aliasColObjMap);
      const filterObj = extractFilterFromXwhere(where, aliasColObjMap);
      // todo: replace with view id
      if (!args.ignoreViewFilterAndSort && this.viewId) {
        await conditionV2(
          [
            new Filter({
              children:
                (await Filter.rootFilterList({ viewId: this.viewId })) || [],
              is_group: true,
            }),
            new Filter({
              children: args.filterArr || [],
              is_group: true,
              logical_op: 'and',
            }),
            new Filter({
              children: filterObj,
              is_group: true,
              logical_op: 'and',
            }),
          ],
          qb,
          this.dbDriver
        );

        if (!sorts)
          sorts = args.sortArr?.length
            ? args.sortArr
            : await Sort.list({ viewId: this.viewId });

        if (sorts?.['length']) await sortV2(sorts, qb, this.dbDriver);
      } else {
        await conditionV2(
          [
            new Filter({
              children: args.filterArr || [],
              is_group: true,
              logical_op: 'and',
            }),
            new Filter({
              children: filterObj,
              is_group: true,
              logical_op: 'and',
            }),
          ],
          qb,
          this.dbDriver
        );

        if (!sorts) sorts = args.sortArr;

        if (sorts?.['length']) await sortV2(sorts, qb, this.dbDriver);
      }

      // sort by primary key if not autogenerated string
      // if autogenerated string sort by created_at column if present
      if (this.model.primaryKey && this.model.primaryKey.ai) {
        qb.orderBy(this.model.primaryKey.column_name);
      } else if (
        this.model.columns.find((c) => c.column_name === 'created_at')
      ) {
        qb.orderBy('created_at');
      }

      const groupedQb = this.dbDriver.from(
        this.dbDriver
          .unionAll(
            [...groupingValues].map((r) => {
              const query = qb.clone();
              if (r === null) {
                query.whereNull(column.column_name);
              } else {
                query.where(column.column_name, r);
              }

              return this.isSqlite ? this.dbDriver.select().from(query) : query;
            }),
            !this.isSqlite
          )
          .as('__nc_grouped_list')
      );

      const proto = await this.getProto();

      const data = await groupedQb;
      const result = data?.map((d) => {
        d.__proto__ = proto;
        return d;
      });

      const groupedResult = result.reduce<Map<string | number | null, any[]>>(
        (aggObj, row) => {
          if (!aggObj.has(row[column.title])) {
            aggObj.set(row[column.title], []);
          }

          aggObj.get(row[column.title]).push(row);

          return aggObj;
        },
        new Map()
      );

      const r = [...groupingValues].map((key) => ({
        key,
        value: groupedResult.get(key) ?? [],
      }));

      return r;
    } catch (e) {
      console.log(e);
      throw e;
    }
  }

  public async groupedListCount(
    args: {
      groupColumnId: string;
      ignoreViewFilterAndSort?: boolean;
    } & XcFilter
  ) {
    const column = await this.model
      .getColumns()
      .then((cols) => cols?.find((col) => col.id === args.groupColumnId));

    if (!column) NcError.notFound('Column not found');
    if (isVirtualCol(column))
      NcError.notImplemented('Grouping for virtual columns not implemented');

    const qb = this.dbDriver(this.tnPath)
      .count('*', { as: 'count' })
      .groupBy(column.column_name);

    // todo: refactor and move to a common method (applyFilterAndSort)
    const aliasColObjMap = await this.model.getAliasColObjMap();
    const filterObj = extractFilterFromXwhere(args.where, aliasColObjMap);
    // todo: replace with view id

    if (!args.ignoreViewFilterAndSort && this.viewId) {
      await conditionV2(
        [
          new Filter({
            children:
              (await Filter.rootFilterList({ viewId: this.viewId })) || [],
            is_group: true,
          }),
          new Filter({
            children: args.filterArr || [],
            is_group: true,
            logical_op: 'and',
          }),
          new Filter({
            children: filterObj,
            is_group: true,
            logical_op: 'and',
          }),
        ],
        qb,
        this.dbDriver
      );
    } else {
      await conditionV2(
        [
          new Filter({
            children: args.filterArr || [],
            is_group: true,
            logical_op: 'and',
          }),
          new Filter({
            children: filterObj,
            is_group: true,
            logical_op: 'and',
          }),
        ],
        qb,
        this.dbDriver
      );
    }

    await this.selectObject({
      qb,
      columns: [new Column({ ...column, title: 'key' })],
    });

    return await qb;
  }

  private async execAndParse(qb: Knex.QueryBuilder, childTable?: Model) {
    let query = qb.toQuery();
    if (!this.isPg && !this.isMssql && !this.isSnowflake) {
      query = unsanitize(qb.toQuery());
    } else {
      query = sanitize(query);
    }
    return this.convertAttachmentType(
      this.isPg || this.isSnowflake
        ? (await this.dbDriver.raw(query))?.rows
        : query.slice(0, 6) === 'select' && !this.isMssql
        ? await this.dbDriver.from(
            this.dbDriver.raw(query).wrap('(', ') __nc_alias')
          )
        : await this.dbDriver.raw(query),
      childTable
    );
  }

  private _convertAttachmentType(
    attachmentColumns: Record<string, any>[],
    d: Record<string, any>
  ) {
    try {
      if (d) {
        attachmentColumns.forEach((col) => {
          if (d[col.title] && typeof d[col.title] === 'string') {
            d[col.title] = JSON.parse(d[col.title]);
          }
        });
      }
    } catch {}
    return d;
  }

  private convertAttachmentType(data: Record<string, any>, childTable?: Model) {
    // attachment is stored in text and parse in UI
    // convertAttachmentType is used to convert the response in string to array of object in API response
    if (data) {
      const attachmentColumns = (
        childTable ? childTable.columns : this.model.columns
      ).filter((c) => c.uidt === UITypes.Attachment);
      if (attachmentColumns.length) {
        if (Array.isArray(data)) {
          data = data.map((d) =>
            this._convertAttachmentType(attachmentColumns, d)
          );
        } else {
          this._convertAttachmentType(attachmentColumns, data);
        }
      }
    }
    return data;
  }
}

function extractSortsObject(
  _sorts: string | string[],
  aliasColObjMap: { [columnAlias: string]: Column }
): Sort[] | void {
  if (!_sorts?.length) return;

  let sorts = _sorts;

  if (!Array.isArray(sorts)) sorts = sorts.split(',');

  return sorts.map((s) => {
    const sort: SortType = { direction: 'asc' };
    if (s.startsWith('-')) {
      sort.direction = 'desc';
      sort.fk_column_id = aliasColObjMap[s.slice(1)]?.id;
    } else sort.fk_column_id = aliasColObjMap[s]?.id;

    return new Sort(sort);
  });
}

function extractFilterFromXwhere(
  str,
  aliasColObjMap: { [columnAlias: string]: Column }
) {
  if (!str) {
    return [];
  }

  let nestedArrayConditions = [];

  let openIndex = str.indexOf('((');

  if (openIndex === -1) openIndex = str.indexOf('(~');

  let nextOpenIndex = openIndex;

  let closingIndex = str.indexOf('))');

  // if it's a simple query simply return array of conditions
  if (openIndex === -1) {
    if (str && str != '~not')
      nestedArrayConditions = str.split(
        /(?=~(?:or(?:not)?|and(?:not)?|not)\()/
      );
    return extractCondition(nestedArrayConditions || [], aliasColObjMap);
  }

  // iterate until finding right closing
  while (
    (nextOpenIndex = str
      .substring(0, closingIndex)
      .indexOf('((', nextOpenIndex + 1)) != -1
  ) {
    closingIndex = str.indexOf('))', closingIndex + 1);
  }

  if (closingIndex === -1)
    throw new Error(
      `${str
        .substring(0, openIndex + 1)
        .slice(-10)} : Closing bracket not found`
    );

  // getting operand starting index
  const operandStartIndex = str.lastIndexOf('~', openIndex);
  const operator =
    operandStartIndex != -1
      ? str.substring(operandStartIndex + 1, openIndex)
      : '';
  const lhsOfNestedQuery = str.substring(0, openIndex);

  nestedArrayConditions.push(
    ...extractFilterFromXwhere(lhsOfNestedQuery, aliasColObjMap),
    // calling recursively for nested query
    new Filter({
      is_group: true,
      logical_op: operator,
      children: extractFilterFromXwhere(
        str.substring(openIndex + 1, closingIndex + 1),
        aliasColObjMap
      ),
    }),
    // RHS of nested query(recursion)
    ...extractFilterFromXwhere(str.substring(closingIndex + 2), aliasColObjMap)
  );
  return nestedArrayConditions;
}

// mark `op` and `sub_op` any for being assignable to parameter of type
function validateFilterComparison(uidt: UITypes, op: any, sub_op?: any) {
  if (!COMPARISON_OPS.includes(op)) {
    NcError.badRequest(`${op} is not supported.`);
  }

  if (sub_op) {
    if (![UITypes.Date, UITypes.DateTime].includes(uidt)) {
      NcError.badRequest(`'${sub_op}' is not supported for UI Type'${uidt}'.`);
    }
    if (!COMPARISON_SUB_OPS.includes(sub_op)) {
      NcError.badRequest(`'${sub_op}' is not supported.`);
    }
    if (
      (op === 'isWithin' && !IS_WITHIN_COMPARISON_SUB_OPS.includes(sub_op)) ||
      (op !== 'isWithin' && IS_WITHIN_COMPARISON_SUB_OPS.includes(sub_op))
    ) {
      NcError.badRequest(`'${sub_op}' is not supported for '${op}'`);
    }
  }
}

function extractCondition(nestedArrayConditions, aliasColObjMap) {
  return nestedArrayConditions?.map((str) => {
    // eslint-disable-next-line prefer-const
    let [logicOp, alias, op, value] =
      str.match(/(?:~(and|or|not))?\((.*?),(\w+),(.*)\)/)?.slice(1) || [];
    let sub_op = null;

    if (aliasColObjMap[alias]) {
      if (
        [UITypes.Date, UITypes.DateTime].includes(aliasColObjMap[alias].uidt)
      ) {
        value = value.split(',');
        // the first element would be sub_op
        sub_op = value[0];
        // remove the first element which is sub_op
        value.shift();
      } else if (op === 'in') {
        value = value.split(',');
      }

      validateFilterComparison(aliasColObjMap[alias].uidt, op, sub_op);
    }

    return new Filter({
      comparison_op: op,
      ...(sub_op && { comparison_sub_op: sub_op }),
      fk_column_id: aliasColObjMap[alias]?.id,
      logical_op: logicOp,
      value,
    });
  });
}

function applyPaginate(
  query,
  {
    limit = 25,
    offset = 0,
    ignoreLimit = false,
  }: XcFilter & { ignoreLimit?: boolean }
) {
  query.offset(offset);
  if (!ignoreLimit) query.limit(limit);
  return query;
}

function _wherePk(primaryKeys: Column[], id) {
  const ids = (id + '').split('___');
  const where = {};
  for (let i = 0; i < primaryKeys.length; ++i) {
    where[primaryKeys[i].column_name] = ids[i];
  }
  return where;
}

function getCompositePk(primaryKeys: Column[], row) {
  return primaryKeys.map((c) => row[c.title]).join('___');
}

export { BaseModelSqlv2 };<|MERGE_RESOLUTION|>--- conflicted
+++ resolved
@@ -1,28 +1,14 @@
 import autoBind from 'auto-bind';
-<<<<<<< HEAD
 import groupBy from 'lodash/groupBy';
 import DataLoader from 'dataloader';
 import {
   AuditOperationSubTypes,
   AuditOperationTypes,
   isVirtualCol,
-=======
-import DataLoader from 'dataloader';
-import ejs from 'ejs';
-import DOMPurify from 'isomorphic-dompurify';
-import { QueryBuilder } from 'knex';
-import _ from 'lodash';
-import { customAlphabet } from 'nanoid';
-import {
-  AuditOperationSubTypes,
-  AuditOperationTypes,
-  isSystemColumn,
->>>>>>> 4f4a02e7
   RelationTypes,
   UITypes,
   ViewTypes,
 } from 'nocodb-sdk';
-<<<<<<< HEAD
 import ejs from 'ejs';
 import Validator from 'validator';
 import { customAlphabet } from 'nanoid';
@@ -40,16 +26,11 @@
 import Audit from '../../../../models/Audit';
 import FormView from '../../../../models/FormView';
 import Hook from '../../../../models/Hook';
-=======
-import Validator from 'validator';
-import { NcError } from '../../../../meta/helpers/catchError';
->>>>>>> 4f4a02e7
 import NcPluginMgrv2 from '../../../../meta/helpers/NcPluginMgrv2';
 import {
   _transformSubmittedFormDataForEmail,
   invokeWebhook,
 } from '../../../../meta/helpers/webhookHelpers';
-<<<<<<< HEAD
 import { NcError } from '../../../../meta/helpers/catchError';
 import { customValidators } from './customValidators';
 import formulaQueryBuilderv2 from './formulav2/formulaQueryBuilderv2';
@@ -68,31 +49,6 @@
 import type SelectOption from '../../../../models/SelectOption';
 import type QrCodeColumn from '../../../../models/QrCodeColumn';
 import type BarcodeColumn from '../../../../models/BarcodeColumn';
-=======
-import Audit from '../../../../models/Audit';
-import Column from '../../../../models/Column';
-import Filter from '../../../../models/Filter';
-import FormulaColumn from '../../../../models/FormulaColumn';
-import FormView from '../../../../models/FormView';
-import GridViewColumn from '../../../../models/GridViewColumn';
-import Hook from '../../../../models/Hook';
-import LinkToAnotherRecordColumn from '../../../../models/LinkToAnotherRecordColumn';
-import LookupColumn from '../../../../models/LookupColumn';
-
-import Model from '../../../../models/Model';
-import RollupColumn from '../../../../models/RollupColumn';
-import Sort from '../../../../models/Sort';
-import View from '../../../../models/View';
-import formSubmissionEmailTemplate from '../../../../utils/common/formSubmissionEmailTemplate';
-import { XKnex } from '../../index';
-import { XcFilter, XcFilterWithAlias } from '../BaseModel';
-import conditionV2 from './conditionV2';
-import { customValidators } from './customValidators';
-import formulaQueryBuilderv2 from './formulav2/formulaQueryBuilderv2';
-import genRollupSelectv2 from './genRollupSelectv2';
-import { sanitize, unsanitize } from './helpers/sanitize';
-import sortV2 from './sortV2';
->>>>>>> 4f4a02e7
 
 const GROUP_COL = '__nc_group_id';
 
@@ -315,13 +271,9 @@
 
     if (!ignoreViewFilterAndSort) applyPaginate(qb, rest);
     const proto = await this.getProto();
-<<<<<<< HEAD
     const data = await this.execAndParse(qb);
-=======
-    const data = await this.extractRawQueryAndExec(qb);
 
     // console.log(qb.toQuery());
->>>>>>> 4f4a02e7
 
     return data?.map((d) => {
       d.__proto__ = proto;
@@ -441,12 +393,7 @@
     qb.groupBy(args.column_name);
     if (sorts) await sortV2(sorts, qb, this.dbDriver);
     applyPaginate(qb, rest);
-<<<<<<< HEAD
     return await qb;
-=======
-    const data = await qb;
-    return data;
->>>>>>> 4f4a02e7
   }
 
   async multipleHmList({ colId, ids }, args: { limit?; offset? } = {}) {
@@ -473,17 +420,12 @@
       });
       await parentTable.getColumns();
 
-<<<<<<< HEAD
       const childTn = this.getTnPath(childTable);
       const parentTn = this.getTnPath(parentTable);
 
       const qb = this.dbDriver(childTn);
-      await childModel.selectObject({ qb });
+      await childModel.selectObject({ qb, extractPkAndPv: true });
       await this.applySortAndFilter({ table: childTable, where, qb, sort });
-=======
-      const qb = this.dbDriver(childTable.table_name);
-      await childModel.selectObject({ qb, extractPkAndPv: true });
->>>>>>> 4f4a02e7
 
       const childQb = this.dbDriver.queryBuilder().from(
         this.dbDriver
@@ -510,14 +452,10 @@
           .as('list')
       );
 
-<<<<<<< HEAD
+
+      // console.log(childQb.toQuery())
+
       const children = await this.execAndParse(childQb, childTable);
-=======
-
-      // console.log(childQb.toQuery())
-
-      const children = await this.extractRawQueryAndExec(childQb);
->>>>>>> 4f4a02e7
       const proto = await (
         await Model.getBaseModelSQL({
           id: childTable.id,
@@ -525,12 +463,8 @@
         })
       ).getProto();
 
-<<<<<<< HEAD
+
       return groupBy(
-=======
-
-      return _.groupBy(
->>>>>>> 4f4a02e7
         children.map((c) => {
           c.__proto__ = proto;
           return c;
@@ -708,11 +642,7 @@
     { colId, parentIds },
     args: { limit?; offset? } = {}
   ) {
-<<<<<<< HEAD
     const { where, sort, ...rest } = this._getListArgs(args as any);
-=======
-    const { where, ...rest } = this._getListArgs(args as any);
->>>>>>> 4f4a02e7
     const relColumn = (await this.model.getColumns()).find(
       (c) => c.id === colId
     );
@@ -1064,10 +994,6 @@
 
     const proto = await childModel.getProto();
     const data = await qb;
-<<<<<<< HEAD
-=======
-
->>>>>>> 4f4a02e7
     return data.map((c) => {
       c.__proto__ = proto;
       return c;
@@ -1181,11 +1107,7 @@
     applyPaginate(qb, rest);
 
     const proto = await childModel.getProto();
-<<<<<<< HEAD
     const data = await this.execAndParse(qb, childTable);
-=======
-    const data = await this.extractRawQueryAndExec(qb);
->>>>>>> 4f4a02e7
 
     return data.map((c) => {
       c.__proto__ = proto;
@@ -1303,11 +1225,7 @@
     applyPaginate(qb, rest);
 
     const proto = await parentModel.getProto();
-<<<<<<< HEAD
     const data = await this.execAndParse(qb, childTable);
-=======
-    const data = await this.extractRawQueryAndExec(qb);
->>>>>>> 4f4a02e7
 
     return data.map((c) => {
       c.__proto__ = proto;
@@ -1513,13 +1431,8 @@
       this.config.limitMin
     );
     obj.offset = Math.max(+(args.offset || args.o) || 0, 0);
-<<<<<<< HEAD
-    obj.fields = args.fields || args.f || '*';
+    obj.fields = args.fields || args.f;
     obj.sort = args.sort || args.s;
-=======
-    obj.fields = args.fields || args.f;
-    obj.sort = args.sort || args.s || this.model.primaryKey?.[0]?.tn;
->>>>>>> 4f4a02e7
     return obj;
   }
 
@@ -1533,28 +1446,19 @@
     }
   }
 
-<<<<<<< HEAD
-  public async selectObject({
-    qb,
-    columns: _columns,
-  }: {
-    qb: Knex.QueryBuilder;
-    columns?: Column[];
-  }): Promise<void> {
-    const res = {};
-    const columns = _columns ?? (await this.model.getColumns());
-    for (const column of columns) {
-=======
   // todo:
   //  pass view id as argument
   //  add option to get only pk and pv
   public async selectObject({
     qb,
+    columns: _columns,,
+    columns: _columns,
     fields: _fields,
     extractPkAndPv,
     viewId,
   }: {
-    qb: QueryBuilder;
+    qb: Knex.QueryBuilder;
+    columns?: Column[];
     fields?: string[] | string;
     extractPkAndPv?: boolean;
     viewId?: string;
@@ -1563,6 +1467,8 @@
     const viewColumns = viewId && (await View.getColumns(viewId));
     const fields = Array.isArray(_fields) ? _fields : _fields?.split(',');
     const res = {};
+    // const columns = _columns ?? (await this.model.getColumns());
+    // for (const column of columns) {
     const viewOrTableColumns = viewColumns || (await this.model.getColumns());
     for (const viewOrTableColumn of viewOrTableColumns) {
       const column =
@@ -1586,7 +1492,6 @@
 
       if (!checkColumnRequired(column, fields, extractPkAndPv)) continue;
 
->>>>>>> 4f4a02e7
       switch (column.uidt) {
         case 'LinkToAnotherRecord':
         case 'Lookup':
