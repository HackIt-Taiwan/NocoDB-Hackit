--- conflicted
+++ resolved
@@ -24,32 +24,19 @@
 }
 
 function build_sdk(){
-<<<<<<< HEAD
-    #build nocodb-sdk    
-    cd ${SCRIPT_DIR}/packages/nocodb-sdk 
-    pnpm install || ERROR="sdk build failed"
-    pnpm run build || ERROR="sdk build failed"
-=======
     # build nocodb-sdk
     cd ${SCRIPT_DIR}/packages/nocodb-sdk
     npm ci || ERROR="sdk build failed"
     npm run build || ERROR="sdk build failed"
->>>>>>> bfc8436b
 }
 
 function build_gui(){
     # build nc-gui
     export NODE_OPTIONS="--max_old_space_size=16384"
     # generate static build of nc-gui
-<<<<<<< HEAD
-    cd ${SCRIPT_DIR}/packages/nc-gui 
-    pnpm install || ERROR="gui build failed"
-    pnpm run generate || ERROR="gui build failed"
-=======
     cd ${SCRIPT_DIR}/packages/nc-gui
     npm ci || ERROR="gui build failed"
     npm run generate || ERROR="gui build failed"
->>>>>>> bfc8436b
 }
 
 function copy_gui_artifacts(){
@@ -59,15 +46,9 @@
 
 function package_nocodb(){
     #build nocodb
-<<<<<<< HEAD
-    # build nocodb ( pack nocodb-sdk and nc-gui )    
-    cd ${SCRIPT_DIR}/packages/nocodb  
-    pnpm install || ERROR="package_nocodb failed"
-=======
     # build nocodb ( pack nocodb-sdk and nc-gui )
     cd ${SCRIPT_DIR}/packages/nocodb
     npm install || ERROR="package_nocodb failed"
->>>>>>> bfc8436b
     EE=true ./node_modules/.bin/webpack --config webpack.local.config.js || ERROR="package_nocodb failed"
 }
 
