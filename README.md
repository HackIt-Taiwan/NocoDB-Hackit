<h1 align="center" style="border-bottom: none">
    <div>
        <a style="color:#36f" href="https://www.nocodb.com">
            <img src="/packages/nc-gui/assets/img/icons/512x512.png" width="80" />
            <br>
            NocoDB
        </a>
    </div>
    The Open Source Airtable Alternative <br>
</h1>

<p align="center">
NocoDB is the fastest and easiest way to build databases online.
</p>


<p align="center">
    <a href="http://www.nocodb.com"><b>Website</b></a> •
    <a href="https://discord.gg/5RgZmkW"><b>Discord</b></a> •
    <a href="https://community.nocodb.com/"><b>Community</b></a> •
    <a href="https://twitter.com/nocodb"><b>Twitter</b></a> •
    <a href="https://www.reddit.com/r/NocoDB/"><b>Reddit</b></a> •
    <a href="https://docs.nocodb.com/"><b>Documentation</b></a>
</p>

![video avi](https://github.com/nocodb/nocodb/assets/86527202/e2fad786-f211-4dcb-9bd3-aaece83a6783)

<div align="center">

[<img height="38" src="https://user-images.githubusercontent.com/61551451/135263434-75fe793d-42af-49e4-b964-d70920e41655.png">](markdown/readme/languages/chinese.md)
[<img height="38" src="https://user-images.githubusercontent.com/61551451/135263474-787d71e7-3a87-42a8-92a8-be1d1f55413d.png">](markdown/readme/languages/french.md)
[<img height="38" src="https://user-images.githubusercontent.com/61551451/135263531-fae58600-6616-4b43-95a0-5891019dd35d.png">](markdown/readme/languages/german.md)
[<img height="38" src="https://user-images.githubusercontent.com/61551451/135263589-3dbeda9a-0d2e-4bbd-b1fc-691404bb74fb.png">](markdown/readme/languages/spanish.md)
[<img height="38" src="https://user-images.githubusercontent.com/61551451/135263669-f567196a-d4e8-4143-a80a-93d3be32ba90.png">](markdown/readme/languages/portuguese.md)
[<img height="38" src="https://user-images.githubusercontent.com/61551451/135263707-ba4e04a4-268a-4626-91b8-048e572fd9f6.png">](markdown/readme/languages/italian.md)
[<img height="38" src="https://user-images.githubusercontent.com/61551451/135263770-38e3e79d-11d4-472e-ac27-ae0f17cf65c4.png">](markdown/readme/languages/japanese.md)
[<img height="38" src="https://user-images.githubusercontent.com/61551451/135263822-28fce9de-915a-44dc-962d-7a61d340e91d.png">](markdown/readme/languages/korean.md)
[<img height="38" src="https://user-images.githubusercontent.com/61551451/135263888-151d4ad1-7084-4943-97c9-56f28cd40b80.png">](markdown/readme/languages/russian.md)

</div>

<p align="center"><a href="markdown/readme/languages/README.md"><b>See other languages »</b></a></p>

<img src="https://static.scarf.sh/a.png?x-pxid=c12a77cc-855e-4602-8a0f-614b2d0da56a" />

# Join Our Community

<a href="https://discord.gg/5RgZmkW" target="_blank">
<img src="https://discordapp.com/api/guilds/661905455894888490/widget.png?style=banner3" alt="">
</a>

[![Stargazers repo roster for @nocodb/nocodb](http://reporoster.com/stars/nocodb/nocodb)](https://github.com/nocodb/nocodb/stargazers)


# Installation


## Docker with SQLite

```bash 
docker run -d --name noco 
           -v "$(pwd)"/nocodb:/usr/app/data/ 
           -p 8080:8080 
           nocodb/nocodb:latest
```

## Docker with PG
```bash
docker run -d --name noco 
           -v "$(pwd)"/nocodb:/usr/app/data/ 
           -p 8080:8080 
            # replace with your pg connection string
           -e NC_DB="pg://host.docker.internal:5432?u=root&p=password&d=d1" 
           # replace with a random secret
           -e NC_AUTH_JWT_SECRET="569a1821-0a93-45e8-87ab-eb857f20a010"  
           nocodb/nocodb:latest
```

## Auto-upstall
Auto-upstall is a single command that sets up NocoDB on a server for production usage.
Behind the scenes it auto-generates docker-compose for you.

```bash
bash <(curl -sSL http://install.nocodb.com/noco.sh) <(mktemp)
```

Auto-upstall does the following : 🕊
- 🐳 Automatically installs all pre-requisites like docker, docker-compose
- 🚀 Automatically installs NocoDB with PostgreSQL, Redis, Minio, Traefik gateway using Docker Compose. 🐘 🗄️ 🌐
- 🔄 Automatically upgrades NocoDB to the latest version when you run the command again.
- 🔒 Automatically setups SSL and also renews it. Needs a domain or subdomain as input while installation.
> install.nocodb.com/noco.sh script can be found [here in our github](https://raw.githubusercontent.com/nocodb/nocodb/develop/docker-compose/1_Auto_Upstall/noco.sh)



## Other Methods

> Binaries are only for quick testing locally.

<<<<<<< HEAD
| Install Method                | Command to install                                                                                                                                                                                                                                                                                                                                                         |
|-------------------------------|----------------------------------------------------------------------------------------------------------------------------------------------------------------------------------------------------------------------------------------------------------------------------------------------------------------------------------------------------------------------------|
| 🍏 MacOS arm64 <br>(Binary)   | `curl http://get.nocodb.com/macos-arm64 -o nocodb -L && chmod +x nocodb && ./nocodb`                                                                                                                                                                                                                                                                                       |
| 🍏 MacOS x64 <br>(Binary)     | `curl http://get.nocodb.com/macos-x64 -o nocodb -L && chmod +x nocodb && ./nocodb`                                                                                                                                                                                                                                                                                         |
| 🐧 Linux arm64 <br>(Binary)   | `curl http://get.nocodb.com/linux-arm64 -o nocodb -L && chmod +x nocodb && ./nocodb`                                                                                                                                                                                                                                                                                       |
| 🐧 Linux x64 <br>(Binary)     | `curl http://get.nocodb.com/linux-x64 -o nocodb -L && chmod +x nocodb && ./nocodb`                                                                                                                                                                                                                                                                                         |
| 🪟 Windows arm64 <br>(Binary) | `iwr http://get.nocodb.com/win-arm64.exe -o Noco-win-arm64.exe && .\Noco-win-arm64.exe`                                                                                                                                                                                                                                                                                    |
| 🪟 Windows x64 <br>(Binary)   | `iwr http://get.nocodb.com/win-x64.exe -o Noco-win-x64.exe && .\Noco-win-x64.exe`                                                                                                                                                                                                                                                                                          |
=======
## One-Click Deployment

[![Deploy on RepoCloud](https://d16t0pc4846x52.cloudfront.net/deploy.png)](https://repocloud.io/details/?app_id=100)

>>>>>>> a62a55f2


> When running locally access nocodb by visiting: [http://localhost:8080/dashboard](http://localhost:8080/dashboard)

# Screenshots
![2](https://github.com/nocodb/nocodb/assets/86527202/a127c05e-2121-4af2-a342-128e0e2d0291)
![3](https://github.com/nocodb/nocodb/assets/86527202/674da952-8a06-4848-a0e8-a7b02d5f5c88)
![4](https://github.com/nocodb/nocodb/assets/86527202/cbc5152a-9caf-4f77-a8f7-92a9d06d025b)
![5](https://github.com/nocodb/nocodb/assets/86527202/dc75dfdc-c486-4f5a-a853-2a8f9e6b569a)

![5](https://user-images.githubusercontent.com/35857179/194844886-a17006e0-979d-493f-83c4-0e72f5a9b716.png)
![7](https://github.com/nocodb/nocodb/assets/86527202/be64e619-7295-43e2-aa95-cace4462b17f)
![8](https://github.com/nocodb/nocodb/assets/86527202/4538bf5a-371f-4ec1-a867-8197e5824286)

![8](https://user-images.githubusercontent.com/35857179/194844893-82d5e21b-ae61-41bd-9990-31ad659bf490.png)
![9](https://user-images.githubusercontent.com/35857179/194844897-cfd79946-e413-4c97-b16d-eb4d7678bb79.png)
![10](https://user-images.githubusercontent.com/35857179/194844902-c0122570-0dd5-41cf-a26f-6f8d71fefc99.png)
![11](https://user-images.githubusercontent.com/35857179/194844903-c1e47f40-e782-4f5d-8dce-6449cc70b181.png)
![12](https://user-images.githubusercontent.com/35857179/194844907-09277d3e-cbbf-465c-9165-6afc4161e279.png)

# Features

### Rich Spreadsheet Interface

- ⚡ &nbsp;Basic Operations: Create, Read, Update and Delete Tables, Columns, and Rows
- ⚡ &nbsp;Fields Operations: Sort, Filter, Group, Hide / Unhide Columns
- ⚡ &nbsp;Multiple Views Types: Grid (By default), Gallery, Form, Kanban and Calendar View
- ⚡ &nbsp;View Permissions Types: Collaborative Views, & Locked Views
- ⚡ &nbsp;Share Bases / Views: either Public or Private (with Password Protected)
- ⚡ &nbsp;Variant Cell Types: ID, Links, Lookup, Rollup, SingleLineText, Attachment, Currency, Formula, User, etc
- ⚡ &nbsp;Access Control with Roles: Fine-grained Access Control at different levels
- ⚡ &nbsp;and more ...

### App Store for Workflow Automations

We provide different integrations in three main categories. See <a href="https://docs.nocodb.com/account-settings/oss-specific-details/#app-store" target="_blank">App Store</a> for details.

- ⚡ &nbsp;Chat: Slack, Discord, Mattermost, and etc
- ⚡ &nbsp;Email: AWS SES, SMTP, MailerSend, and etc
- ⚡ &nbsp;Storage: AWS S3, Google Cloud Storage, Minio, and etc

### Programmatic Access

We provide the following ways to let users programmatically invoke actions. You can use a token (either JWT or Social Auth) to sign your requests for authorization to NocoDB.

- ⚡ &nbsp;REST APIs
- ⚡ &nbsp;NocoDB SDK

# Contributing

Please refer to [Contribution Guide](https://github.com/nocodb/nocodb/blob/master/.github/CONTRIBUTING.md).

# Why are we building this?

Most internet businesses equip themselves with either spreadsheet or a database to solve their business needs. Spreadsheets are used by Billion+ humans collaboratively every single day. However, we are way off working at similar speeds on databases which are way more powerful tools when it comes to computing. Attempts to solve this with SaaS offerings have meant horrible access controls, vendor lock-in, data lock-in, abrupt price changes & most importantly a glass ceiling on what's possible in the future.

# Our Mission

Our mission is to provide the most powerful no-code interface for databases that is open source to every single internet business in the world. This would not only democratise access to a powerful computing tool but also bring forth a billion+ people who will have radical tinkering-and-building abilities on the internet.

# License

<p>
This project is licensed under <a href="./LICENSE">AGPLv3</a>.
</p>



# Contributors

Thank you for your contributions! We appreciate all the contributions from the community.

<a href="https://github.com/nocodb/nocodb/graphs/contributors">
  <img src="https://contrib.rocks/image?repo=nocodb/nocodb" />
</a><|MERGE_RESOLUTION|>--- conflicted
+++ resolved
@@ -91,13 +91,16 @@
 - 🔒 Automatically setups SSL and also renews it. Needs a domain or subdomain as input while installation.
 > install.nocodb.com/noco.sh script can be found [here in our github](https://raw.githubusercontent.com/nocodb/nocodb/develop/docker-compose/1_Auto_Upstall/noco.sh)
 
+## One-Click Deployment
+
+[![Deploy on RepoCloud](https://d16t0pc4846x52.cloudfront.net/deploy.png)](https://repocloud.io/details/?app_id=100)
+
 
 
 ## Other Methods
 
 > Binaries are only for quick testing locally.
 
-<<<<<<< HEAD
 | Install Method                | Command to install                                                                                                                                                                                                                                                                                                                                                         |
 |-------------------------------|----------------------------------------------------------------------------------------------------------------------------------------------------------------------------------------------------------------------------------------------------------------------------------------------------------------------------------------------------------------------------|
 | 🍏 MacOS arm64 <br>(Binary)   | `curl http://get.nocodb.com/macos-arm64 -o nocodb -L && chmod +x nocodb && ./nocodb`                                                                                                                                                                                                                                                                                       |
@@ -106,12 +109,6 @@
 | 🐧 Linux x64 <br>(Binary)     | `curl http://get.nocodb.com/linux-x64 -o nocodb -L && chmod +x nocodb && ./nocodb`                                                                                                                                                                                                                                                                                         |
 | 🪟 Windows arm64 <br>(Binary) | `iwr http://get.nocodb.com/win-arm64.exe -o Noco-win-arm64.exe && .\Noco-win-arm64.exe`                                                                                                                                                                                                                                                                                    |
 | 🪟 Windows x64 <br>(Binary)   | `iwr http://get.nocodb.com/win-x64.exe -o Noco-win-x64.exe && .\Noco-win-x64.exe`                                                                                                                                                                                                                                                                                          |
-=======
-## One-Click Deployment
-
-[![Deploy on RepoCloud](https://d16t0pc4846x52.cloudfront.net/deploy.png)](https://repocloud.io/details/?app_id=100)
-
->>>>>>> a62a55f2
 
 
 > When running locally access nocodb by visiting: [http://localhost:8080/dashboard](http://localhost:8080/dashboard)
